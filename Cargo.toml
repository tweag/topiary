--- conflicted
+++ resolved
@@ -48,14 +48,9 @@
 js-sys = "0.3"
 libloading = "0.8.4"
 log = "0.4"
-<<<<<<< HEAD
 mdbook = { version = "0.4.47", default-features = false }
-nickel-lang-core = { version = "0.13.0", default-features = false }
-paste = "1.0.15"
-=======
 nickel-lang-core = { version = "0.15.0", default-features = false }
 pastey = "0.1.1"
->>>>>>> c8d941ee
 predicates = "3.0"
 pretty_assertions = "1.3"
 prettydiff = { version = "0.8.0", default-features = false }
@@ -77,12 +72,8 @@
 tree-sitter-language = "0.1"
 tree-sitter-nickel = "0.5"
 unescape = "0.1"
-<<<<<<< HEAD
 url = "2.5.4"
-wasm-bindgen = "=0.2.103"
-=======
 wasm-bindgen = "=0.2.104"
->>>>>>> c8d941ee
 wasm-bindgen-futures = "0.4"
 wasm-bindgen-test = "0.3"
 web-sys = "0.3"
