--- conflicted
+++ resolved
@@ -38,12 +38,8 @@
 async-scoped = { version = "0.9.0", features = ["use-tokio"] }
 clap = { version = "4.5", features = ["env", "derive"] }
 clap_complete = "4.5"
-<<<<<<< HEAD
 clap_derive = "4.5"
-criterion = "0.6"
-=======
 criterion = "0.7"
->>>>>>> 5081ccef
 directories = "6.0"
 env_logger = "0.11"
 futures = "0.3.28"
@@ -52,24 +48,16 @@
 js-sys = "0.3"
 libloading = "0.8.4"
 log = "0.4"
-<<<<<<< HEAD
 mdbook = { version = "0.4.47", default-features = false }
-nickel-lang-core = { version = "0.12.0", default-features = false }
-=======
 nickel-lang-core = { version = "0.13.0", default-features = false }
->>>>>>> 5081ccef
 paste = "1.0.15"
 predicates = "3.0"
 pretty_assertions = "1.3"
 prettydiff = { version = "0.8.0", default-features = false }
-<<<<<<< HEAD
 pulldown-cmark = "0.13.0"
 pulldown-cmark-to-cmark = "21.0.0"
-rayon = "1.10.0"
+rayon = "1.11.0"
 semver = "1.0.26"
-=======
-rayon = "1.11.0"
->>>>>>> 5081ccef
 serde = { version = "1.0", features = ["derive"] }
 serde_json = "1.0"
 streaming-iterator = "0.1.9"
@@ -84,12 +72,8 @@
 tree-sitter-language = "0.1"
 tree-sitter-nickel = "0.5"
 unescape = "0.1"
-<<<<<<< HEAD
 url = "2.5.4"
-wasm-bindgen = "=0.2.100"
-=======
 wasm-bindgen = "=0.2.103"
->>>>>>> 5081ccef
 wasm-bindgen-futures = "0.4"
 wasm-bindgen-test = "0.3"
 web-sys = "0.3"
