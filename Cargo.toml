[workspace.package]
version = "0.6.1"
<<<<<<< HEAD
edition = "2021"
=======
edition = "2024"
>>>>>>> a0fbcf71
authors = ["Tweag"]
homepage = "https://topiary.tweag.io"
repository = "https://github.com/tweag/topiary"
documentation = "https://topiary.tweag.io/book"
readme = "README.md"
license = "MIT"

[workspace]
members = [
  "topiary-core",
  "topiary-cli",
  "topiary-queries",
  "topiary-playground",
  "topiary-config",
  "topiary-web-tree-sitter-sys",
  "topiary-tree-sitter-facade",
  "examples/*",
]
default-members = ["topiary-core", "topiary-cli"]
resolver = "2"

[profile.release]
lto = true
opt-level = 's'

# The profile that 'cargo dist' will build with
[profile.dist]
inherits = "release"
lto = "thin"

[workspace.dependencies]
anyhow = "1.0"
assert_cmd = "2.0"
async-scoped = { version = "0.9.0", features = ["use-tokio"] }
clap = { version = "4.5", features = ["env", "derive"] }
clap_derive = "4.5"
clap_complete = "4.5"
criterion = "0.7"
directories = "6.0"
env_logger = "0.11"
futures = "0.3.28"
gix = { version = "0.73.0", features = ["blocking-http-transport-reqwest-rust-tls"] }
itertools = "0.11"
js-sys = "0.3"
libloading = "0.8.4"
log = "0.4"
nickel-lang-core = { version = "0.15.0", default-features = false }
pastey = "0.1.1"
predicates = "3.0"
pretty_assertions = "1.3"
prettydiff = { version = "0.8.0", default-features = false }
rayon = "1.11.0"
serde = { version = "1.0", features = ["derive"] }
serde_json = "1.0"
streaming-iterator = "0.1.9"
tempfile = "3.12"
test-log = "0.2"
tokio = "1.32"
tokio-test = "0.4"
toml = "0.9"
tree-sitter = "0.25"         # NOTE Update tree-sitter-loader to match
tree-sitter-loader = "0.25"  # NOTE Align with tree-sitter
tree-sitter-json = "0.24"
tree-sitter-language = "0.1"
tree-sitter-nickel = "0.5"
unescape = "0.1"
wasm-bindgen = "=0.2.104"
wasm-bindgen-futures = "0.4"
wasm-bindgen-test = "0.3"
web-sys = "0.3"

topiary-web-tree-sitter-sys = { version = "0.6.2", path = "./topiary-web-tree-sitter-sys" }
topiary-tree-sitter-facade = { version = "0.6.2", path = "./topiary-tree-sitter-facade" }
topiary-core = { version = "0.6.1", path = "./topiary-core" }
topiary-config = { version = "0.6.3", path = "./topiary-config" }
topiary-queries = { version = "0.6.4", path = "./topiary-queries" }
miette = { version = "7.6.0", features = ["fancy"] }
tabled = "0.20.0"
thiserror = "2.0.16"

[profile.dev.package.lalrpop]
opt-level = 3

[profile.release.package.lalrpop]
opt-level = 3

[workspace.metadata]
typos.files.extend-exclude = [
  "/topiary-cli/tests/samples",
]

crane.name = "topiary"<|MERGE_RESOLUTION|>--- conflicted
+++ resolved
@@ -1,10 +1,6 @@
 [workspace.package]
 version = "0.6.1"
-<<<<<<< HEAD
-edition = "2021"
-=======
 edition = "2024"
->>>>>>> a0fbcf71
 authors = ["Tweag"]
 homepage = "https://topiary.tweag.io"
 repository = "https://github.com/tweag/topiary"
