; Sometimes we want to indicate that certain parts of our source text should
; not be formatted, but taken as is. We use the leaf capture name to inform the
; tool of this.
[
  (capture)
  (identifier)
  (string)
] @leaf

(comment) @prepend_input_softline @append_hardline @allow_blank_line_before

; Elements at top-level must be alone on their line. Blank lines are allowed
(program
  _ @allow_blank_line_before @prepend_hardline
)

; There is a large category of nodes that must be separated by spaces
(
  [
    (anonymous_node)
    (capture)
    (identifier)
    (grouping)
    (named_node)
    (parameters)
    (quantifier)
    ":"
    "."
    ")"
    "]"
  ] @append_space
  .
  [")" "]" ":"]? @do_nothing
  .
  [
    (anonymous_node)
    (capture)
    (grouping)
    (list)
    (named_node)
    (field_definition)
    "."
    "("
    "["
    "_"
  ]
)
(anonymous_node
  (capture) @prepend_space
)
; (grouping
;   (capture) @prepend_space
; )

; The grammar always includes a (parameters) child node under
; (predicate), even when there are none. Topiary will deal with the
; zero-byte nodes, so we just need to set the spacing correctly.
; Add softlines and indentation after parameter capture groups and identifiers.
<<<<<<< HEAD
(predicate
  (parameters
    [(identifier) (capture)]+ @append_spaced_softline @append_indent_start
    (_)* @append_spaced_softline
    .
    (_) @append_indent_end @append_empty_softline
    .
=======
(predicate
  (parameters
    [(identifier) (capture)] @append_spaced_softline @append_indent_start
    .
    (string)
  ) @append_indent_end
)

(predicate
  (parameters
    (string) @append_empty_softline
  )
)

(predicate
  (parameters
    (_) @prepend_space
>>>>>>> 2170fa7d
  )
)
(predicate
  (predicate_type) @append_space
)

; Line breaks and indentation in multi-line lists and nodes
(list
  "[" @append_indent_start @append_empty_softline
  "]" @prepend_indent_end @prepend_empty_softline
)

(grouping
  "(" @append_indent_start @append_empty_softline
  ")" @prepend_indent_end @prepend_empty_softline
)

(named_node
  "("
  .
  [
    (identifier)
    "_"
  ] @append_indent_start @append_empty_softline
  ")" @prepend_indent_end @prepend_empty_softline
)

(
  [
    (anonymous_node)
    (grouping)
    (field_definition)
    (list)
    (named_node)
    (predicate)
    "."
  ] @append_spaced_softline
  .
  [
    (anonymous_node)
    (grouping)
    (field_definition)
    (list)
    (named_node)
    (predicate)
    "."
  ]
)<|MERGE_RESOLUTION|>--- conflicted
+++ resolved
@@ -48,23 +48,11 @@
 (anonymous_node
   (capture) @prepend_space
 )
-; (grouping
-;   (capture) @prepend_space
-; )
 
 ; The grammar always includes a (parameters) child node under
 ; (predicate), even when there are none. Topiary will deal with the
 ; zero-byte nodes, so we just need to set the spacing correctly.
 ; Add softlines and indentation after parameter capture groups and identifiers.
-<<<<<<< HEAD
-(predicate
-  (parameters
-    [(identifier) (capture)]+ @append_spaced_softline @append_indent_start
-    (_)* @append_spaced_softline
-    .
-    (_) @append_indent_end @append_empty_softline
-    .
-=======
 (predicate
   (parameters
     [(identifier) (capture)] @append_spaced_softline @append_indent_start
@@ -82,11 +70,7 @@
 (predicate
   (parameters
     (_) @prepend_space
->>>>>>> 2170fa7d
   )
-)
-(predicate
-  (predicate_type) @append_space
 )
 
 ; Line breaks and indentation in multi-line lists and nodes
@@ -113,7 +97,6 @@
 (
   [
     (anonymous_node)
-    (grouping)
     (field_definition)
     (list)
     (named_node)
@@ -123,7 +106,6 @@
   .
   [
     (anonymous_node)
-    (grouping)
     (field_definition)
     (list)
     (named_node)
