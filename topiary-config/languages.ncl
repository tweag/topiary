{
  languages = {
    bash = {
      extensions = ["sh", "bash"],
      grammar.source.git = {
        git = "https://github.com/tree-sitter/tree-sitter-bash.git",
        rev = "d1a1a3fe7189fdab5bd29a54d1df4a5873db5cb1",
        nixHash = "sha256-XiiEI7/6b2pCZatO8Z8fBgooKD8Z+SFQJNdR/sGGkgE=",
      }
    },

    css = {
      extensions = ["css"],
      grammar.source.git = {
        git = "https://github.com/tree-sitter/tree-sitter-css.git",
        rev = "6e327db434fec0ee90f006697782e43ec855adf5",
        nixHash = "sha256-en379DlqzzvQNvKgE8CtiA00j7phUyipttqbnETGHKc=",
      },
    },

    json = {
      extensions = [
        "json",
        "avsc",
        "geojson",
        "gltf",
        "har",
        "ice",
        "JSON-tmLanguage",
        "jsonl",
        "mcmeta",
        "tfstate",
        "tfstate.backup",
        "topojson",
        "webapp",
        "webmanifest"
      ],
      grammar.source.git = {
        git = "https://github.com/tree-sitter/tree-sitter-json.git",
        rev = "v0.24.8",
        nixHash = "sha256-DNZC2cTy1C8OaMOpEHM6NoRtOIbLaBf0CLXXWCKODlw=",
      },
    },

    nickel = {
      extensions = ["ncl"],
      grammar.source.git = {
        git = "https://github.com/nickel-lang/tree-sitter-nickel",
        rev = "488ee4e6af15e10dd4be527777c9ba18a817d407",
        nixHash = "sha256-CMlf80y1te30HwjT9ykHeg6xvQc/lcCCHDMVGs7oVXQ=",
      },
    },

    ocaml = {
      extensions = ["ml"],
      grammar.source.git = {
        git = "https://github.com/tree-sitter/tree-sitter-ocaml.git",
        rev = "a45fda5fe73cda92f2593d16340b3f6bd46674b8",
        subdir = "grammars/ocaml",
        nixHash = "sha256-u8R3JvjaOrW6kCX1hNTGMl86HnKAoopSMvHr8Sj0i04=",
      },
    },

    ocaml_interface = {
      extensions = ["mli"],
      grammar.source.git = {
        git = "https://github.com/tree-sitter/tree-sitter-ocaml.git",
        rev = "a45fda5fe73cda92f2593d16340b3f6bd46674b8",
        subdir = "grammars/interface",
        nixHash = "sha256-u8R3JvjaOrW6kCX1hNTGMl86HnKAoopSMvHr8Sj0i04=",
      },
    },

    ocamllex = {
      extensions = ["mll"],
      grammar.source.git = {
        git = "https://github.com/314eter/tree-sitter-ocamllex.git",
        rev = "5da5bb7508ac9fd3317561670ef18c126a0fe2aa",
        nixHash = "sha256-qfmIfcZ3zktYzuNNYP7Z6u6c7XoKsKD86MRMxe/qkpY=",
      },
    },

    openscad = {
      extensions = ["scad"],
      grammar.source.git = {
        git = "https://github.com/openscad/tree-sitter-openscad.git",
        rev = "acc196e969a169cadd8b7f8d9f81ff2d30e3e253",
        nixHash = "sha256-x6fU1yPhYfoXemjswk+yRHW+c5V6nJgesK5tunYE7MI=",
      },
    },

    rust = {
      extensions = ["rs"],
      indent = "    ", # 4 spaces
      grammar.source.git = {
        git = "https://github.com/tree-sitter/tree-sitter-rust.git",
        rev = "e0e8b6de6e4aa354749c794f5f36a906dcccda74",
        nixHash = "sha256-egTxBuliboYbl+5N6Jdt960EMLByVmLqSmQLps3rEok=",
      },
    },

    sdml = {
      extensions = ["sdm", "sdml"],
      grammar.source.git = {
        git = "https://github.com/sdm-lang/tree-sitter-sdml",
        rev = "056fc1d0b8624aa4e58967c67bb129ebdfa6d563",
        nixHash = "sha256-UrlhkcfdBFN/o+NhSPDqfCS0/OpLByVA/5NPl+JPD58=",
      },
    },

    toml = {
      extensions = ["toml"],
      grammar.source.git = {
        git = "https://github.com/tree-sitter/tree-sitter-toml.git",
        rev = "342d9be207c2dba869b9967124c679b5e6fd0ebe",
        nixHash = "sha256-5nLNBxFeOGE+gzbwpcrTVnuL1jLUA0ZLBVw2QrOLsDQ=",
      },
    },

    tree_sitter_query = {
      extensions = ["scm"],
      grammar = {
        source.git = {
          git = "https://github.com/nvim-treesitter/tree-sitter-query",
          rev = "a0ccc351e5e868ec1f8135e97aa3b53c663cf2df",
          nixHash = "sha256-H2QLsjl3/Kh0ojCf2Df38tb9KrM2InphEmtGd0J6+hM=",
        },
        symbol = "tree_sitter_query",
      },
    },

    wit = {
      extensions = ["wit"],
      indent = "    ", # 4 spaces
      grammar = {
        source.git = {
          git = "https://github.com/bytecodealliance/tree-sitter-wit",
<<<<<<< HEAD
          rev = "58b04f0ba5882274d8b9cec1a92c24c28a0d8a17",
          nixHash = "sha256-vBFJlf9iMvU9FEapIKqLof1NeTuq430YYJMaA8K3i0A=",
=======
          rev = "230984dfaf803a0ff8f77da5034361a62c326577",
          nixHash = "sha256-g5ufAL8w8xrp7ExDvJCyToHShmKV4hXg2J2Qp82L/0s=",
>>>>>>> c9eafc33
        },
      },
    },
  },
}<|MERGE_RESOLUTION|>--- conflicted
+++ resolved
@@ -135,13 +135,8 @@
       grammar = {
         source.git = {
           git = "https://github.com/bytecodealliance/tree-sitter-wit",
-<<<<<<< HEAD
-          rev = "58b04f0ba5882274d8b9cec1a92c24c28a0d8a17",
-          nixHash = "sha256-vBFJlf9iMvU9FEapIKqLof1NeTuq430YYJMaA8K3i0A=",
-=======
-          rev = "230984dfaf803a0ff8f77da5034361a62c326577",
-          nixHash = "sha256-g5ufAL8w8xrp7ExDvJCyToHShmKV4hXg2J2Qp82L/0s=",
->>>>>>> c9eafc33
+          rev = "v1.2.0",
+          nixHash = "sha256-scye60ETUak1mXJXC+UY5sqbuqAcjxCsm4+AVJHhGws=",
         },
       },
     },
