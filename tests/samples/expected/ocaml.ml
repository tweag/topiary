--- conflicted
+++ resolved
@@ -908,18 +908,10 @@
 (* Indentation of multi-line types in PPX syntax *)
 let h =
   [%madcast: float ->
-<<<<<<< HEAD
-=======
     bool]
 
 (* Indentation of function cases in PPX syntax *)
 let x =
   [%expr function
     | false -> 0.
-    | true -> 1.]
-
-(* Indentation of multi-line types in PPX syntax *)
-let h =
-  [%madcast: float ->
->>>>>>> 90bfc5bb
-    bool]+    | true -> 1.]