(**************************************************************************)
(*                                                                        *)
(*                                 OCaml                                  *)
(*                                                                        *)
(*    Pierre Weis and Xavier Leroy, projet Cristal, INRIA Rocquencourt    *)
(*                                                                        *)
(*   Copyright 1999 Institut National de Recherche en Informatique et     *)
(*     en Automatique.                                                    *)
(*                                                                        *)
(*   All rights reserved.  This file is distributed under the terms of    *)
(*   the GNU Lesser General Public License version 2.1, with the          *)
(*   special exception on linking described in the file LICENSE.          *)
(*                                                                        *)
(**************************************************************************)

(* Extensible buffers *)

type t = {
  mutable buffer: bytes;
  mutable position: int; (* End-of-line comment *)
  mutable length: int;
  initial_buffer: bytes;
}
(* Invariants: all parts of the code preserve the invariants that:
   - [0 <= b.position <= b.length]
   - [b.length = Bytes.length b.buffer]

   Note in particular that [b.position = b.length] is legal,
   it means that the buffer is full and will have to be extended
   before any further addition. *)

let create n =
  let n = if n < 1 then 1 else n in
  let n = if n > Sys.max_string_length then Sys.max_string_length else n in
  let s = Bytes.create n in
  { buffer = s; position = 0; length = n; initial_buffer = s }

let contents b = Bytes.sub_string b.buffer 0 b.position
let to_bytes b = Bytes.sub b.buffer 0 b.position

let sub b ofs len =
  if ofs < 0 || len < 0 || ofs > b.position - len then invalid_arg "Buffer.sub"
  else Bytes.sub_string b.buffer ofs len

let blit src srcoff dst dstoff len =
  if len < 0
    || srcoff < 0
    || srcoff > src.position - len
    || dstoff < 0 || dstoff > (Bytes.length dst) - len then
    invalid_arg "Buffer.blit"
  else
    Bytes.unsafe_blit src.buffer srcoff dst dstoff len

let nth b ofs =
  if ofs < 0 || ofs >= b.position then
    invalid_arg "Buffer.nth"
  else Bytes.unsafe_get b.buffer ofs

let length b = b.position

let clear b = b.position <- 0

let reset b =
  b.position <- 0;
  b.buffer <- b.initial_buffer;
  b.length <- Bytes.length b.buffer

(* [resize b more] ensures that [b.position + more <= b.length] holds
   by dynamically extending [b.buffer] if necessary -- and thus
   increasing [b.length].

   In particular, after [resize b more] is called, a direct access of
   size [more] at [b.position] will always be in-bounds, so that
   (unsafe_{get,set}) may be used for performance.
*)
let resize b more =
  let old_pos = b.position in
  let old_len = b.length in
  let new_len = ref old_len in
  while old_pos + more > !new_len do new_len := 2 * !new_len done;
  if !new_len > Sys.max_string_length then
    begin
      if old_pos + more <= Sys.max_string_length then new_len := Sys.max_string_length
      else failwith "Buffer.add: cannot grow buffer"
    end;
  let new_buffer = Bytes.create !new_len in
  (* PR#6148: let's keep using [blit] rather than [unsafe_blit] in
     this tricky function that is slow anyway. *)
  Bytes.blit b.buffer 0 new_buffer 0 b.position;
  b.buffer <- new_buffer;
  b.length <- !new_len;
  assert (b.position + more <= b.length);
  assert (old_pos + more <= b.length);
  ()
(* Note: there are various situations (preemptive threads, signals and
     gc finalizers) where OCaml code may be run asynchronously; in
     particular, there may be a race with another user of [b], changing
     its mutable fields in the middle of the [resize] call. The Buffer
     module does not provide any correctness guarantee if that happens,
     but we must still ensure that the datastructure invariants hold for
     memory-safety -- as we plan to use [unsafe_{get,set}].

     There are two potential allocation points in this function,
     [ref] and [Bytes.create], but all reads and writes to the fields
     of [b] happen before both of them or after both of them.

     We therefore assume that [b.position] may change at these allocations,
     and check that the [b.position + more <= b.length] postcondition
     holds for both values of [b.position], before or after the function
     is called. More precisely, the following invariants must hold if the
     function returns correctly, in addition to the usual buffer invariants:
     - [old(b.position) + more <= new(b.length)]
     - [new(b.position) + more <= new(b.length)]
     - [old(b.length) <= new(b.length)]

     Note: [b.position + more <= old(b.length)] does *not*
     hold in general, as it is precisely the case where you need
     to call [resize] to increase [b.length].

     Note: [assert] above does not mean that we know the conditions
     always hold, but that the function may return correctly
     only if they hold.

     Note: the other functions in this module does not need
     to be checked with this level of scrutiny, given that they
     read/write the buffer immediately after checking that
     [b.position + more <= b.length] hold or calling [resize].
  *)

let add_char b c =
  let pos = b.position in
  if pos >= b.length then resize b 1;
  Bytes.unsafe_set b.buffer pos c;
  b.position <- pos + 1

let uchar_utf_8_byte_length_max = 4
let uchar_utf_16_byte_length_max = 4

let rec add_utf_8_uchar b u =
  let pos = b.position in
  if pos >= b.length then resize b uchar_utf_8_byte_length_max;
  let n = Bytes.set_utf_8_uchar b.buffer pos u in
  if n = 0 then (resize b uchar_utf_8_byte_length_max; add_utf_8_uchar b u)
  else (b.position <- pos + n)

let rec add_utf_16be_uchar b u =
  let pos = b.position in
  if pos >= b.length then resize b uchar_utf_16_byte_length_max;
  let n = Bytes.set_utf_16be_uchar b.buffer pos u in
  if n = 0 then (resize b uchar_utf_16_byte_length_max; add_utf_16be_uchar b u)
  else (b.position <- pos + n)

let rec add_utf_16le_uchar b u =
  let pos = b.position in
  if pos >= b.length then resize b uchar_utf_16_byte_length_max;
  let n = Bytes.set_utf_16le_uchar b.buffer pos u in
  if n = 0 then (resize b uchar_utf_16_byte_length_max; add_utf_16le_uchar b u)
  else (b.position <- pos + n)

let add_substring b s offset len =
  if offset < 0 || len < 0 || offset > String.length s - len then invalid_arg "Buffer.add_substring/add_subbytes";
  let new_position = b.position + len in
  if new_position > b.length then resize b len;
  Bytes.unsafe_blit_string s offset b.buffer b.position len;
  b.position <- new_position

let add_subbytes b s offset len =
  add_substring b (Bytes.unsafe_to_string s) offset len

let add_string b s =
  let len = String.length s in
  let new_position = b.position + len in
  if new_position > b.length then resize b len;
  Bytes.unsafe_blit_string s 0 b.buffer b.position len;
  b.position <- new_position

let add_bytes b s = add_string b (Bytes.unsafe_to_string s)

let add_buffer b bs =
  add_subbytes b bs.buffer 0 bs.position

(* this (private) function could move into the standard library *)
let really_input_up_to ic buf ofs len =
  let rec loop ic buf ~already_read ~ofs ~to_read =
    if to_read = 0 then already_read
    else
      begin
        let r = input ic buf ofs to_read in
        if r = 0 then already_read
        else
          begin
            let already_read = already_read + r in
            let ofs = ofs + r in
            let to_read = to_read - r in
            loop ic buf ~already_read ~ofs ~to_read
          end
      end
  in
  loop ic buf ~already_read: 0 ~ofs ~to_read: len

let unsafe_add_channel_up_to b ic len =
  if b.position + len > b.length then resize b len;
  let n = really_input_up_to ic b.buffer b.position len in
  (* The assertion below may fail in weird scenario where
     threaded/finalizer code, run asynchronously during the
     [really_input_up_to] call, races on the buffer; we don't ensure
     correctness in this case, but need to preserve the invariants for
     memory-safety (see discussion of [resize]). *)
  assert (b.position + n <= b.length);
  b.position <- b.position + n;
  n

let add_channel b ic len =
  if len < 0 || len > Sys.max_string_length then (* PR#5004 *)
    invalid_arg "Buffer.add_channel";
  let n = unsafe_add_channel_up_to b ic len in
  (* It is intentional that a consumer catching End_of_file
     will see the data written (see #6719, #7136). *)
  if n < len then raise End_of_file;
  ()

let output_buffer oc b =
  output oc b.buffer 0 b.position

let closing = function
  | '(' -> ')'
  | '{' -> '}'
  | _ -> assert false

(* opening and closing: open and close characters, typically ( and )
   k: balance of opening and closing chars
   s: the string where we are searching
   start: the index where we start the search. *)
let advance_to_closing opening closing k s start =
  let rec advance k i lim =
    if i >= lim then raise Not_found
    else
      if s.[i] = opening then advance (k + 1) (i + 1) lim
      else
        if s.[i] = closing then
          if k = 0 then i else advance (k - 1) (i + 1) lim
        else advance k (i + 1) lim
  in
  advance k start (String.length s)

let advance_to_non_alpha s start =
  let rec advance i lim =
    if i >= lim then lim
    else
      match s.[i] with
      | 'a'..'z' | 'A'..'Z' | '0'..'9' | '_' -> advance (i + 1) lim
      | _ -> i
  in
  advance start (String.length s)

(* We are just at the beginning of an ident in s, starting at start. *)
let find_ident s start lim =
  if start >= lim then raise Not_found
  else
    match s.[start] with
    (* Parenthesized ident ? *)
    | '(' | '{' as c ->
      let new_start = start + 1 in
      let stop = advance_to_closing c (closing c) 0 s new_start in
      String.sub s new_start (stop - start - 1), stop + 1
    (* Regular ident *)
    | _ ->
      let stop = advance_to_non_alpha s (start + 1) in
      String.sub s start (stop - start), stop

(* Substitute $ident, $(ident), or ${ident} in s,
    according to the function mapping f. *)
let add_substitute b f s =
  let lim = String.length s in
  let rec subst previous i =
    if i < lim then
      begin
        match s.[i] with
        | '$' as current when previous = '\\' ->
          add_char b current;
          subst ' ' (i + 1)
        | '$' ->
          let j = i + 1 in
          let ident, next_i = find_ident s j lim in
          add_string b (f ident);
          subst ' ' next_i
        | current when previous == '\\' ->
          add_char b '\\';
          add_char b current;
          subst ' ' (i + 1)
        | '\\' as current ->
          subst current (i + 1)
        | current ->
          add_char b current;
          subst current (i + 1)
      end
    else
      if previous = '\\' then add_char b previous
  in
  subst ' ' 0

let truncate b len =
  if len < 0 || len > length b then
    invalid_arg "Buffer.truncate"
  else
    b.position <- len

(** {1 Iterators} *)

let to_seq b =
  let rec aux i () =
    (* Note that b.position is not a constant and cannot be lifted out of aux *)
    if i >= b.position then Seq.Nil
    else
      let x = Bytes.unsafe_get b.buffer i in
      Seq.Cons (x, aux (i + 1))
  in
  aux 0

let to_seqi b =
  let rec aux i () =
    (* Note that b.position is not a constant and cannot be lifted out of aux *)
    if i >= b.position then Seq.Nil
    else
      let x = Bytes.unsafe_get b.buffer i in
      Seq.Cons ((i, x), aux (i + 1))
  in
  aux 0

let add_seq b seq = Seq.iter (add_char b) seq

let of_seq i =
  let b = create 32 in
  add_seq b i;
  b

(** {6 Binary encoding of integers} *)

external unsafe_set_int8 : bytes -> int -> int -> unit = "%bytes_unsafe_set"
external unsafe_set_int16 : bytes -> int -> int -> unit = "%caml_bytes_set16u"
external unsafe_set_int32 : bytes -> int -> int32 -> unit = "%caml_bytes_set32u"
external unsafe_set_int64 : bytes -> int -> int64 -> unit = "%caml_bytes_set64u"
external swap16 : int -> int = "%bswap16"
external swap32 : int32 -> int32 = "%bswap_int32"
external swap64 : int64 -> int64 = "%bswap_int64"

let add_int8 b x =
  let new_position = b.position + 1 in
  if new_position > b.length then resize b 1;
  unsafe_set_int8 b.buffer b.position x;
  b.position <- new_position

let add_int16_ne b x =
  let new_position = b.position + 2 in
  if new_position > b.length then resize b 2;
  unsafe_set_int16 b.buffer b.position x;
  b.position <- new_position

let add_int32_ne b x =
  let new_position = b.position + 4 in
  if new_position > b.length then resize b 4;
  unsafe_set_int32 b.buffer b.position x;
  b.position <- new_position

let add_int64_ne b x =
  let new_position = b.position + 8 in
  if new_position > b.length then resize b 8;
  unsafe_set_int64 b.buffer b.position x;
  b.position <- new_position

let add_int16_le b x =
  add_int16_ne b (if Sys.big_endian then swap16 x else x)

let add_int16_be b x =
  add_int16_ne b (if Sys.big_endian then x else swap16 x)

let add_int32_le b x =
  add_int32_ne b (if Sys.big_endian then swap32 x else x)

let add_int32_be b x =
  add_int32_ne b (if Sys.big_endian then x else swap32 x)

let add_int64_le b x =
  add_int64_ne b (if Sys.big_endian then swap64 x else x)

let add_int64_be b x =
  add_int64_ne b (if Sys.big_endian then x else swap64 x)

let add_uint8 = add_int8
let add_uint16_ne = add_int16_ne
let add_uint16_le = add_int16_le
let add_uint16_be = add_int16_be

(* 1 *)
let foo =
  if u then let x = v1 in v2
  else let y = w1 in w2

(* 2 *)
let foo =
  if u then let x = v1 in v2
  else
    let y = w1 in
    w2

(* 3 *)
let foo =
  if u then
    let x = v1 in
    v2
  else let y = w1 in w2

(* 4 *)
let foo =
  if u then
    let x = v1 in
    v2
  else
    let y = w1 in
    w2

(* Test of a first-class module. *)

module type FOO = sig val foo : string end
let create foo : (module FOO) = (module struct let foo = foo end)
module Foo = (val create "Issue #106")

(* A long type annotation. *)

let long_type :
  ?used_slot: bool ref ->
  override_flag -> (* With a comment *)
  Env.t ->
  Location.t ->
  Longident.t loc ->
  Path.t * Env.t =
    (* The identity function does not have the declared type at all,
     it is just for formatting verification purpose.
  *)
    fun x -> x

let long_higher_order_type :
  ?used_slot: bool ref -> (* With a comment *)
  override_flag ->
  Env.t ->
  (Location.t -> Longident.t loc -> a) ->
  Path.t * Env.t =
    (* The identity function does not have the declared type at all,
      it is just for formatting verification purpose.
  *)
    fun x -> x

let long_third_order_type :
  ?used_slot: bool ref ->
  override_flag ->
  Env.t ->
  (a -> (Location.t -> Longident.t loc) -> a) -> (* With a comment *)
  Path.t * Env.t =
    (* The identity function does not have the declared type at all,
      it is just for formatting verification purpose.
  *)
    fun x -> x

let _ =
  let f x l = x::l in
  f 120 [130]

let topological_sort deps =
  let to_graph _ deps graph = (deps.file, MSet.elements deps.deps)::graph in
  let graph = Hashtbl.fold to_graph deps [] in
  let rec explore path visited node =
    if List.mem node path then
      raise @@ Dep_error (CircularDependencies (node, path));
    if List.mem node visited then visited
    else
      let edges = try
          List.assoc node graph
        with
          Not_found ->
            if !ignore then []
            else
              raise
              @@ Files_legacy.Files_error (ObjectFileNotFound (mk_mident node))
      in node::List.fold_left (explore (node::path))
        visited (List.map Files_legacy.get_file edges)
<<<<<<< HEAD
  in List.rev @@ List.fold_left (fun visited (n, _) -> explore [] visited n) [] graph
=======
  in List.rev @@ List.fold_left (fun visited (n, _) -> explore [] visited n) [] graph

module type ENCODING = sig
  val md : Basic.mident
  val entries : unit -> Entry.entry list
  val safe : bool
  val signature : Signature.t
  val encode_term : ?sg:Signature.t -> ?ctx:Term.typed_context -> Term.term -> Term.term
  val decode_term : Term.term -> Term.term
  val encode_rule : ?sg:Signature.t -> 'a Rule.rule -> 'a Rule.rule
end
>>>>>>> 84d7409b
<|MERGE_RESOLUTION|>--- conflicted
+++ resolved
@@ -483,9 +483,6 @@
               @@ Files_legacy.Files_error (ObjectFileNotFound (mk_mident node))
       in node::List.fold_left (explore (node::path))
         visited (List.map Files_legacy.get_file edges)
-<<<<<<< HEAD
-  in List.rev @@ List.fold_left (fun visited (n, _) -> explore [] visited n) [] graph
-=======
   in List.rev @@ List.fold_left (fun visited (n, _) -> explore [] visited n) [] graph
 
 module type ENCODING = sig
@@ -496,5 +493,4 @@
   val encode_term : ?sg:Signature.t -> ?ctx:Term.typed_context -> Term.term -> Term.term
   val decode_term : Term.term -> Term.term
   val encode_rule : ?sg:Signature.t -> 'a Rule.rule -> 'a Rule.rule
-end
->>>>>>> 84d7409b
+end