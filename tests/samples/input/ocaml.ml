--- conflicted
+++ resolved
@@ -467,9 +467,6 @@
       in node::List.fold_left (explore (node::path)) visited
         (List.map Files_legacy.get_file edges)
   in
-<<<<<<< HEAD
-  List.rev @@ List.fold_left (fun visited (n, _) -> explore [] visited n) [] graph
-=======
   List.rev @@ List.fold_left (fun visited (n, _) -> explore [] visited n) [] graph
 
 module type ENCODING = sig
@@ -487,5 +484,4 @@
   val decode_term : Term.term -> Term.term
 
   val encode_rule : ?sg:Signature.t -> 'a Rule.rule -> 'a Rule.rule
-end
->>>>>>> 84d7409b
+end