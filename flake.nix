--- conflicted
+++ resolved
@@ -21,24 +21,6 @@
       url = "github:rustsec/advisory-db";
       flake = false;
     };
-<<<<<<< HEAD
-
-    tree-sitter-nickel = {
-      url = "github:nickel-lang/tree-sitter-nickel";
-      inputs.nixpkgs.follows = "nixpkgs";
-    };
-
-    tree-sitter-openscad = {
-      url = "github:openscad/tree-sitter-openscad";
-      inputs.nixpkgs.follows = "nixpkgs";
-    };
-
-    tree-sitter-wit = {
-      url = "github:mkatychev/tree-sitter-wit";
-      inputs.nixpkgs.follows = "nixpkgs";
-    };
-=======
->>>>>>> d29e9fd1
   };
 
   outputs = { self, nixpkgs, ... }@inputs:
@@ -56,10 +38,6 @@
 
         topiaryPkgs = pkgs.callPackage ./default.nix {
           inherit (inputs) advisory-db crane rust-overlay;
-<<<<<<< HEAD
-          inherit (pkgs.tree-sitter-grammars) tree-sitter-nickel tree-sitter-openscad tree-sitter-wit;
-=======
->>>>>>> d29e9fd1
           craneLib = inputs.crane.mkLib pkgs;
         };
 
@@ -75,18 +53,6 @@
     in
     {
       overlays = {
-<<<<<<< HEAD
-        tree-sitter-grammars = final: prev: {
-          # Nickel *should* have an overlay like this already
-          tree-sitter-grammars = prev.tree-sitter-grammars // {
-            tree-sitter-nickel = inputs.tree-sitter-nickel.packages.${prev.system}.default;
-            tree-sitter-openscad = inputs.tree-sitter-openscad.packages.${prev.system}.default;
-            tree-sitter-wit = inputs.tree-sitter-wit.packages.${prev.system}.default;
-          };
-        };
-
-=======
->>>>>>> d29e9fd1
         wasm-bindgen-cli = final: prev:
           let
             cargoLock = builtins.fromTOML (builtins.readFile ./Cargo.lock);
