# Change Log

All notable changes to this project will be documented in this file.

The format is based on [Keep a Changelog](https://keepachangelog.com/en/1.1.0/)
and [`cargo-dist`'s expected
format](https://opensource.axo.dev/cargo-dist/book/simple-guide.html#release-notes),
and this project adheres to [Semantic
Versioning](https://semver.org/spec/v2.0.0.html).

<!----------------------------------------------------------------------
The "Unreleased" section should be amended as major changes are merged
into main, using the below markdown as a template (using only the sub-
headings required). When a release is cut, these changes should become
retitled under the release version and date, linking to the GitHub
comparison, and a fresh "Unreleased" section should be started.

Note that point releases (i.e., not patch releases) should also be given
a name, taking the form `ADJECTIVE TREE`, incrementing alphabetically.
This name should be decided amongst the team before the release.
------------------------------------------------------------------------

### Added
- <New feature>

### Changed
- <Changes in existing functionality>

### Deprecated
- <Soon-to-be removed features>

### Removed
- <Removed features>

### Fixed
- <Bug fixes>

### Security
- <Vulnerabilities>

----------------------------------------------------------------------->

## Unreleased

[Full list of changes](https://github.com/tweag/topiary/compare/v0.6.1...HEAD)

### Added
- [#1015](https://github.com/tweag/topiary/pull/1015) Add support for include expressions to Nickel formatting
<<<<<<< HEAD
- [#1070](https://github.com/tweag/topiary/pull/1070) Implemented parallelism for query coverage, thanks to @mkatychev
=======
- [#1049](https://github.com/tweag/topiary/pull/1015) Add support for rich grammar parsing errors using miette, thanks to @mkatychev
>>>>>>> 504aaba0

### Changed
- [#1031](https://github.com/tweag/topiary/pull/1031) Removed the Bash rewrite rule for converting POSIX `[` to Bash's `[[`

<!--
### Deprecated
- <Soon-to-be removed features>

### Removed
- <Removed features>

### Fixed
- <Bug fixes>

### Security
- <Vulnerabilities>
-->

## v0.6.1 - Gilded Ginkgo - 2025-05-27

[Full list of changes](https://github.com/tweag/topiary/compare/v0.6.0...v0.6.1)

### Added
- [#862](https://github.com/tweag/topiary/pull/862) Added support for the Simple Domain Modeling Language ([SDML](https://sdml.io)), thanks to @johnstonskj
- [#884](https://github.com/tweag/topiary/pull/884) The Topiary Book
- [#918](https://github.com/tweag/topiary/pull/918) Language prefetching utilities for Nix
- [#933](https://github.com/tweag/topiary/pull/933) Added support for WIT, thanks to @mkatychev
- [#987](https://github.com/tweag/topiary/pull/987) Support for prefetching a single language, thanks to @ErinvanderVeen

### Changed
- [#859](https://github.com/tweag/topiary/pull/859) Break up integration tests per language, thanks to @mkatychev
- [#871](https://github.com/tweag/topiary/pull/871) Switch to `mold` linker for CI tests, thanks to @mkatychev
- [#893](https://github.com/tweag/topiary/pull/893) Use `gix` lib instead of system `git`
- [#896](https://github.com/tweag/topiary/pull/896) Use official grammar repo for OpenSCAD, thanks to @mkatychev
- [#933](https://github.com/tweag/topiary/pull/933) Bump the `tree-sitter` dependency to 0.25, thanks to @mkatychev

### Fixed
- [#867](https://github.com/tweag/topiary/pull/867) Enable coverage check and add code samples for OpenSCAD
- [#867](https://github.com/tweag/topiary/pull/972) Fixed [#969](https://github.com/tweag/topiary/issues/969): unhandled trailing comment in multiline list for OpenSCAD, thanks to @mkatychev
- [#869](https://github.com/tweag/topiary/pull/869) Disable parallel grammar building on Windows
- [#908](https://github.com/tweag/topiary/pull/908) [#907](https://github.com/tweag/topiary/pull/907) [#939](https://github.com/tweag/topiary/pull/939) [#955](https://github.com/tweag/topiary/pull/955) [#964](https://github.com/tweag/topiary/pull/964) [#967](https://github.com/tweag/topiary/pull/967) [#975](https://github.com/tweag/topiary/pull/975) Various OCaml issues and improvements
- [#953](https://github.com/tweag/topiary/pull/953) Coverage output when there are zero queries
- [#974](https://github.com/tweag/topiary/pull/974) No longer remove trailing spaces after pretty-printing
- [#992](https://github.com/tweag/topiary/pull/992) Fixed [openscad-LSP#48](https://github.com/Leathong/openscad-LSP/issues/48): unhandled newline separation for transform chains, thanks to @mkatychev
- [#999](https://github.com/tweag/topiary/pull/999) Fixed [#997](https://github.com/tweag/topiary/issues/997): erroneous spacing of block comments in OpenSCAD

## v0.6.0 - Gilded Ginkgo - 2025-01-30

[Full list of changes](https://github.com/tweag/topiary/compare/v0.5.1...v0.6.0)

### Added
- [#747](https://github.com/tweag/topiary/pull/747) Added support for specifying paths to prebuilt grammars in Topiary's configuration
- [#785](https://github.com/tweag/topiary/pull/785) Added the `coverage` command, that checks how much of the query file is used by the input
- [#786](https://github.com/tweag/topiary/pull/786) Re-introduce tests to check that all of the language queries are useful
- [#832](https://github.com/tweag/topiary/pull/832) Added `typos-cli` configuration to workspace `Cargo.toml` for spellchecking, thanks to @mkatychev
- [#838](https://github.com/tweag/topiary/pull/838) Added `@upper_case` and `@lower_case` captures, thanks to @ctdunc
- [#845](https://github.com/tweag/topiary/pull/845) Added support for OpenSCAD, thanks to @mkatychev
- [#851](https://github.com/tweag/topiary/pull/851) Added support for following symlinks when specifying input files for formatting

### Changed
- [#780](https://github.com/tweag/topiary/pull/780) Measuring scopes are now independent from captures order
- [#790](https://github.com/tweag/topiary/pull/790) No longer merge config files by default, use priority instead
- [#794](https://github.com/tweag/topiary/pull/794) Bump the `tree-sitter` dependency to 0.24, thanks to @ZedThree
- [#801](https://github.com/tweag/topiary/pull/801) Improved documentation of the `visualise` subcommand
- [#811](https://github.com/tweag/topiary/pull/811) The `config` subcommand now outputs a Nickel file instead of some inner representation
- [#830](https://github.com/tweag/topiary/pull/830) Use `tree-sitter-loader` to build grammars, rather than rolling our own

### Fixed
- [#779](https://github.com/tweag/topiary/pull/779) Load relevant grammars before CLI tests
- [#799](https://github.com/tweag/topiary/pull/799) Line break after table-less pairs in TOML
- [#813](https://github.com/tweag/topiary/pull/813) In-place writing on Windows (also introduced a minimal Windows CI)
- [#822](https://github.com/tweag/topiary/pull/822) Various Bash fixes and improvements
- [#826](https://github.com/tweag/topiary/pull/826) Various Tree-sitter query fixes, thanks to @mkatychev
- [#853](https://github.com/tweag/topiary/pull/853) Small fixes to CLI logging and IO
- [#870](https://github.com/tweag/topiary/pull/870) Remove extra spaces around arguments in OpenSCAD, thanks to @dzhu

## v0.5.1 - Fragrant Frangipani - 2024-10-22

[Full list of changes](https://github.com/tweag/topiary/compare/v0.4.0...v0.5.1)

### Added
- [#705](https://github.com/tweag/topiary/pull/705) Added support for Nickel 1.7 extended pattern formatting
- [#737](https://github.com/tweag/topiary/pull/737) Added the `prefetch` command, that prefetches and caches all grammars in the current configuration
- [#755](https://github.com/tweag/topiary/pull/755) Introduce measuring scopes, which can be used in conjunction with regular scopes to add expressivity to the formatting queries.
- [#760](https://github.com/tweag/topiary/pull/760) Introduce optional `query_name` predicate, to help with query logging and debugging.

### Fixed
- [#720](https://github.com/tweag/topiary/pull/720) [#722](https://github.com/tweag/topiary/pull/722) [#723](https://github.com/tweag/topiary/pull/723) [#724](https://github.com/tweag/topiary/pull/724) [#735](https://github.com/tweag/topiary/pull/735) [#738](https://github.com/tweag/topiary/pull/738) [#739](https://github.com/tweag/topiary/pull/739) [#745](https://github.com/tweag/topiary/pull/745) [#755](https://github.com/tweag/topiary/pull/755) [#759](https://github.com/tweag/topiary/pull/759) [#764](https://github.com/tweag/topiary/pull/764) Various OCaml improvements
- [#762](https://github.com/tweag/topiary/pull/762) Various Rust improvements
- [#744](https://github.com/tweag/topiary/pull/744) [#768](https://github.com/tweag/topiary/pull/768) Nickel: fix the formatting of annotated multiline let-bindings
- [#763](https://github.com/tweag/topiary/pull/763) Various Bash fixes and improvements
- [#761](https://github.com/tweag/topiary/pull/761) No longer use error code 1 for unspecified errors
- [#770](https://github.com/tweag/topiary/pull/770) Fallback to compile-time included query files when formatting a file

### Changed
- [#704](https://github.com/tweag/topiary/pull/704) Refactors our postprocessing code to be more versatile.
- [#711](https://github.com/tweag/topiary/pull/711) Feature gate all grammars, with supported and contributed languages built by default.
- [#716](https://github.com/tweag/topiary/pull/716) Dynamically fetch, compile, and load language grammars. Topiary now no longer ships with statically linked grammars.
- [#732](https://github.com/tweag/topiary/pull/732) Change how function application and parenthesized expressions are treated in Nickel to reduce the overall noise and indentation
- [#736](https://github.com/tweag/topiary/pull/668) Updates our Nickel grammar, and adds support for let blocks.
- [#769](https://github.com/tweag/topiary/pull/769) Move the web playground to a separate branch
- [#773](https://github.com/tweag/topiary/pull/773) Change the status of Bash from "experimental" to "supported"

## v0.4.0 - Exquisite Elm - 2024-05-15

[Full list of changes](https://github.com/tweag/topiary/compare/v0.3.0...v0.4.0)

### Added
- [#589](https://github.com/tweag/topiary/pull/589) Added syntax highlighting to the playground (excluding Nickel)
- [#686](https://github.com/tweag/topiary/pull/686) Added support for Nickel pattern formatting
- [#697](https://github.com/tweag/topiary/pull/697) Setting the log level to INFO now outputs the pattern locations in a (row, column) way.
- [#699](https://github.com/tweag/topiary/pull/699) Added support for CSS, thanks to @lavigneer
- [#703](https://github.com/tweag/topiary/pull/703) Switched our configuration over to Nickel

### Fixed
- [#626](https://github.com/tweag/topiary/pull/626) [#627](https://github.com/tweag/topiary/pull/627) [#628](https://github.com/tweag/topiary/pull/628) [#626](https://github.com/tweag/topiary/pull/648) Various OCaml improvements
- [#673](https://github.com/tweag/topiary/pull/673) Various TOML fixes
- [#678](https://github.com/tweag/topiary/pull/678) Ensures the client example project builds, and is tested in CI
- [#677](https://github.com/tweag/topiary/pull/677) Ensures our playground builds consistently in CI
- [#682](https://github.com/tweag/topiary/pull/682) Removes prepended linebreaks from equal signs in Nickel annotations
- [#692](https://github.com/tweag/topiary/pull/692) Improves our installation instructions, thanks to @Jasha10

### Changed
- [#664](https://github.com/tweag/topiary/pull/664) Ensures source positions in the logs are consistent thanks to @evertedsphere
- [#668](https://github.com/tweag/topiary/pull/668) Updates our Nickel grammar
- [#672](https://github.com/tweag/topiary/pull/672) Completely refactors our crate layout, preparing for a release on crates.io

## v0.3.0 - Dreamy Dracaena - 2023-09-22

[Full list of changes](https://github.com/tweag/topiary/compare/v0.2.3...v0.3.0)

### Added
* [#538](https://github.com/tweag/topiary/pull/538) Using `cargo-dist` to release Topiary binaries.
* [#528](https://github.com/tweag/topiary/pull/528) [#609](https://github.com/tweag/topiary/pull/609) Created a `topiary-queries` crate that exports the builtin query files.
* [#526](https://github.com/tweag/topiary/pull/526) Multi-line comments can be indented properly using the new predicate @multi_line_indent_all.
* [#533](https://github.com/tweag/topiary/pull/533) Topiary can now process multiple files with one call.
* [#553](https://github.com/tweag/topiary/pull/553) In Nickel, indent when a new infix_expr chain starts.
* [#557](https://github.com/tweag/topiary/pull/557) Topiary now falls back to the buildin queries when no other query files could be located.
* [#573](https://github.com/tweag/topiary/pull/573) Added OCamllex support (without injections).
* [#576](https://github.com/tweag/topiary/pull/576) Added append/prepend versions of scope captures.

### Changed
* [#535](https://github.com/tweag/topiary/pull/535) Improved error message when idempotency fails due to invalid output in the first pass.
* [#576](https://github.com/tweag/topiary/pull/576) Allows prepending/appending `@begin_scope` and `@end_scope`
* [#583](https://github.com/tweag/topiary/pull/583) Modernisation of the command line interface (see [the CLI Migration Guide](/docs/migration-0.2-0.3.md), for details)
* [#535](https://github.com/tweag/topiary/pull/535) Change the error message for an idempotency error to be more descriptive.
* [#536](https://github.com/tweag/topiary/pull/536) [#537](https://github.com/tweag/topiary/pull/537) [#578](https://github.com/tweag/topiary/pull/578) [#626](https://github.com/tweag/topiary/pull/626) [#627](https://github.com/tweag/topiary/pull/627) [#628](https://github.com/tweag/topiary/pull/628) Various OCaml improvements.
* [#623](https://github.com/tweag/topiary/pull/623) [#624](https://github.com/tweag/topiary/pull/624) [#625](https://github.com/tweag/topiary/pull/625) Various Toml improvements thanks @pjjw.

### Fixed
* [#533](https://github.com/tweag/topiary/pull/533) Bump tree-sitter-ocaml version, which allowed reintroduction of some removed queries.
* [#550](https://github.com/tweag/topiary/pull/550) Fixed handling of antispace in post-processing.
* [#552](https://github.com/tweag/topiary/pull/552) Fixed Nickel tag removal.
* [#554](https://github.com/tweag/topiary/pull/554) [#555](https://github.com/tweag/topiary/pull/555) Fixed Nickel idempotency issue related to annotations.
* [#565](https://github.com/tweag/topiary/pull/565) Fixed an issue where Topiary would remove whitespace between predicate parameters in query files.

## v0.2.3 - Cyclic Cypress - 2023-06-20

[Full list of changes](https://github.com/tweag/topiary/compare/v0.2.2...v0.2.3)

### Added
* [#513](https://github.com/tweag/topiary/pull/513) Added the `-t, --tolerate-parsing-errors` flags to Topiary, `tolerate_parsing_errors` to the `Format` operation of the library, and a "Tolerate parsing errors" checkmark to the playground. These options make Topiary ignore errors in the parsed file, and attempt to format it.
* [#506](https://github.com/tweag/topiary/pull/506) Allows the users to configure Topiary through a user-defined configuration file. More information can be found in the `README.md`.

### Changed
* [#523](https://github.com/tweag/topiary/pull/523) Skips rebuilding the tree-sitter `Query` when performing the idempotence check. This improves performance when not skipping the idempotence check by about `35%` for OCaml formatting.

### Removed
* [#508](https://github.com/tweag/topiary/pull/508) Simplified language detection by treating `ocaml` and `ocaml_interface` as two distinct languages. This ensures we only have one grammar per language. This removed the `-l ocaml_implementation` flag from Topiary and the `SupportedLanguage::OcamlImplementation` from the library.

### Fixed
* [#522](https://github.com/tweag/topiary/pull/522) Reverted the bump to the OCaml grammar and queries. This bump (for as of yet unknown reasons) had a catastrophic impact on Topiary's performance.

## v0.2.2 - Cyclic Cypress - 2023-06-12

[Full list of changes](https://github.com/tweag/topiary/compare/v0.2.1...v0.2.2)

### Added
 * [#498](https://github.com/tweag/topiary/pull/498) Updated the playground to include a nicer editor.
 * [#487](https://github.com/tweag/topiary/pull/487) Added a flag to `format` function that allows skipping the idempotency check.
 * [#486](https://github.com/tweag/topiary/pull/486) Added the processing time to the online playground.
 * [#484](https://github.com/tweag/topiary/pull/484) Enabled the playground to perform on-the-fly formatting.
 * [#480](https://github.com/tweag/topiary/pull/480) Shows which languages are marked as experimental in the playground.

### Changed
 * [#494](https://github.com/tweag/topiary/pull/494) Bumped the OCaml grammar, and fixed for the renamed `infix_operator` named node.
 * [#490](https://github.com/tweag/topiary/pull/490) Bumped the Nickel grammar.

### Fixed
 * [#493](https://github.com/tweag/topiary/pull/493) Fixed [#492](https://github.com/tweag/topiary/issues/492) by only trimming newlines in prettyprinting.
 * [#491](https://github.com/tweag/topiary/pull/493) Fixed [#481](https://github.com/tweag/topiary/issues/492), a SIGSEGV in exhaustivity testing.

## v0.2.1 - Cyclic Cypress - 2023-05-23

[Full list of changes](https://github.com/tweag/topiary/compare/v0.2.0...v0.2.1)

### Fixed
* Correctly bumped version number in `Cargo.toml`.

## v0.2.0 - Cyclic Cypress - 2023-05-22

[Full list of changes](https://github.com/tweag/topiary/compare/v0.1.0...v0.2.0)

### Added
* Topiary [website](https://topiary.tweag.io), web-based [playground](https://topiary.tweag.io/playground) and logos.
* Full Nickel formatting support.
* Improved OCaml formatting support.
* `@append_antispace` and `@prepend_antispace` formatting capture names.
* WASM build target, for the web-based playground.
* Arbitrary whitespace indentation support.
* Exhaustive query checking in tests.
* Maintain a CHANGELOG and a documented release process.

### Changed
* Move to a build configuration file, rather than a mixture of hardcoding and parsing query predicates at runtime.
* Conditional predicates, in the query language, to reduce the number of formatting capture names.
* Higher fidelity exit codes.
* Idempotency check in terminal-based playground.
* Reduced verbosity of failed integration test output.
* Various improvements to the test suite.
* Idiomatic improvements to the Rust codebase.
* Restructured repository into a Cargo workspace.

### Fixed
* OCaml idempotency issues.
* Idempotency checking in integration tests.
* Don't process queries that match below leaf nodes.
* Skip over zero-byte matched nodes.

## v0.1.0 - Benevolent Beech - 2023-03-09

[Full list of changes](https://github.com/tweag/topiary/compare/v0.0.1-prototype...v0.1.0)

This first public release focuses on the Topiary engine and providing
decent OCaml formatting support, with the formatting capture names
required to do so.

### Formatting Capture Names
* `@allow_blank_line_before`
* `@append_delimiter` / `@prepend_delimiter`
* `@append_multiline_delimiter` / `@prepend_multiline_delimiter`
* `@append_empty_softline` / `@prepend_empty_softline`
* `@append_hardline` / `@prepend_hardline`
* `@single_line_no_indent`
* `@append_indent_start` / `@prepend_indent_start`
* `@append_indent_end` / `@prepend_indent_end`
* `@append_input_softline` / `@prepend_input_softline`
* `@append_space` / `@prepend_space`
* `@append_spaced_softline` / `@prepend_spaced_softline`
* `@delete`
* `@singleline_delete`
* `@do_nothing`
* `@begin_scope` / `@end_scope` and scoped softlines

### Language Support
* OCaml (implementations and interfaces)
* JSON
* TOML
* Nickel (experimental)
* Bash (experimental)
* Tree-sitter query language (experimental)
* Rust (experimental)

### Miscellaneous
* Basic formatter authoring tools (terminal-based playground and tree visualisation)
* `pre-commit-hooks.nix` support

## v0.0.1-prototype - Archetypal Aspen - 2022-06-14

[Full list of changes](https://github.com/tweag/topiary/compare/03e1fc8...v0.0.1-prototype)

This prototype release was created exclusively to show the validity of the idea of using Tree-sitter to build a formatter. It includes only a prototype JSON formatter.<|MERGE_RESOLUTION|>--- conflicted
+++ resolved
@@ -46,11 +46,8 @@
 
 ### Added
 - [#1015](https://github.com/tweag/topiary/pull/1015) Add support for include expressions to Nickel formatting
-<<<<<<< HEAD
+- [#1049](https://github.com/tweag/topiary/pull/1015) Add support for rich grammar parsing errors using miette, thanks to @mkatychev
 - [#1070](https://github.com/tweag/topiary/pull/1070) Implemented parallelism for query coverage, thanks to @mkatychev
-=======
-- [#1049](https://github.com/tweag/topiary/pull/1015) Add support for rich grammar parsing errors using miette, thanks to @mkatychev
->>>>>>> 504aaba0
 
 ### Changed
 - [#1031](https://github.com/tweag/topiary/pull/1031) Removed the Bash rewrite rule for converting POSIX `[` to Bash's `[[`
