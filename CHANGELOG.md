# Change Log

All notable changes to this project will be documented in this file.

The format is based on [Keep a Changelog](https://keepachangelog.com/en/1.1.0/)
and [`cargo-dist`'s expected
format](https://opensource.axo.dev/cargo-dist/book/simple-guide.html#release-notes),
and this project adheres to [Semantic
Versioning](https://semver.org/spec/v2.0.0.html).

<!----------------------------------------------------------------------
The "Unreleased" section should be amended as major changes are merged
into main, using the below markdown as a template (using only the sub-
headings required). When a release is cut, these changes should become
retitled under the release version and date, linking to the GitHub
comparison, and a fresh "Unreleased" section should be started.

Note that point releases (i.e., not patch releases) should also be given
a name, taking the form `ADJECTIVE TREE`, incrementing alphabetically.
This name should be decided amongst the team before the release.
------------------------------------------------------------------------

### Added
- <New feature>

### Changed
- <Changes in existing functionality>

### Deprecated
- <Soon-to-be removed features>

### Removed
- <Removed features>

### Fixed
- <Bug fixes>

### Security
- <Vulnerabilities>

----------------------------------------------------------------------->

## Unreleased

[Full list of changes](https://github.com/tweag/topiary/compare/v0.5.1...HEAD)

### Added
- [#785](https://github.com/tweag/topiary/pull/785) Added the `coverage` command, that checks how much of the query file is used by the input.
- [#786](https://github.com/tweag/topiary/pull/786) Re-introduce tests to check that all of the language queries are useful.
- [#747](https://github.com/tweag/topiary/pull/747) Added support for specifying paths to prebuilt grammars in Topiary's configuration

### Changed
- [#794](https://github.com/tweag/topiary/pull/794) Bump the `tree-sitter` dependency to 0.24 @ZedThree
- [#780](https://github.com/tweag/topiary/pull/780) Measuring scopes are now independent from captures order
- [#790](https://github.com/tweag/topiary/pull/790) No longer merge config files by default, use priority instead.
- [#801](https://github.com/tweag/topiary/pull/801) Improved documentation of the `visualise` subcommand
- [#811](https://github.com/tweag/topiary/pull/811) The `config` subcommand now outputs a Nickel file instead of some inner representation

### Fixed
- [#779](https://github.com/tweag/topiary/pull/779) Load relevant grammars before CLI tests
- [#799](https://github.com/tweag/topiary/pull/799) Line break after table-less pairs in TOML
<<<<<<< HEAD
- [#826](https://github.com/tweag/topiary/pull/799) Various Tree-sitter query fixes, thanks to @mkatychev
=======
- [#826](https://github.com/tweag/topiary/pull/826) Various Tree-sitter query fixes, thanks to @mkatychev
>>>>>>> 2170fa7d

## v0.5.1 - Fragrant Frangipani - 2024-10-22

[Full list of changes](https://github.com/tweag/topiary/compare/v0.4.0...v0.5.1)

### Added
- [#705](https://github.com/tweag/topiary/pull/705) Added support for Nickel 1.7 extended pattern formatting
- [#737](https://github.com/tweag/topiary/pull/737) Added the `prefetch` command, that prefetches and caches all grammars in the current configuration
- [#755](https://github.com/tweag/topiary/pull/755) Introduce measuring scopes, which can be used in conjunction with regular scopes to add expressivity to the formatting queries.
- [#760](https://github.com/tweag/topiary/pull/760) Introduce optional `query_name` predicate, to help with query logging and debugging.

### Fixed
- [#720](https://github.com/tweag/topiary/pull/720) [#722](https://github.com/tweag/topiary/pull/722) [#723](https://github.com/tweag/topiary/pull/723) [#724](https://github.com/tweag/topiary/pull/724) [#735](https://github.com/tweag/topiary/pull/735) [#738](https://github.com/tweag/topiary/pull/738) [#739](https://github.com/tweag/topiary/pull/739) [#745](https://github.com/tweag/topiary/pull/745) [#755](https://github.com/tweag/topiary/pull/755) [#759](https://github.com/tweag/topiary/pull/759) [#764](https://github.com/tweag/topiary/pull/764 Various OCaml improvements
- [#762](https://github.com/tweag/topiary/pull/762) Various Rust improvements
- [#744](https://github.com/tweag/topiary/pull/744) [#768](https://github.com/tweag/topiary/pull/768) Nickel: fix the formatting of annotated multiline let-bindings
- [#763](https://github.com/tweag/topiary/pull/763) Various Bash fixes and improvements
- [#761](https://github.com/tweag/topiary/pull/761) No longer use error code 1 for unspecified errors
- [#770](https://github.com/tweag/topiary/pull/770) Fallback to compile-time included query files when formatting a file

### Changed
- [#704](https://github.com/tweag/topiary/pull/704) Refactors our postprocessing code to be more versatile.
- [#711](https://github.com/tweag/topiary/pull/711) Feature gate all grammars, with supported and contributed languages built by default.
- [#716](https://github.com/tweag/topiary/pull/716) Dynamicly fetch, compile, and load language grammars. Topiary now no longer ships with statically linked grammars.
- [#732](https://github.com/tweag/topiary/pull/732) Change how function application and parenthesized expressions are treated in Nickel to reduce the overall noise and indentation
- [#736](https://github.com/tweag/topiary/pull/668) Updates our Nickel grammar, and adds support for let blocks.
- [#769](https://github.com/tweag/topiary/pull/769) Move the web playground to a separate branch
- [#773](https://github.com/tweag/topiary/pull/773) Change the status of Bash from "experimental" to "supported"

## v0.4.0 - Exquisite Elm - 2024-05-15

[Full list of changes](https://github.com/tweag/topiary/compare/v0.3.0...v0.4.0)

### Added
- [#589](https://github.com/tweag/topiary/pull/589) Added syntax highlighting to the playground (excluding Nickel)
- [#686](https://github.com/tweag/topiary/pull/686) Added support for Nickel pattern formatting
- [#697](https://github.com/tweag/topiary/pull/697) Setting the log level to INFO now outputs the pattern locations in a (row, column) way.
- [#699](https://github.com/tweag/topiary/pull/699) Added support for CSS, thanks to @lavigneer
- [#703](https://github.com/tweag/topiary/pull/703) Switched our configuration over to Nickel

### Fixed
- [#626](https://github.com/tweag/topiary/pull/626) [#627](https://github.com/tweag/topiary/pull/627) [#628](https://github.com/tweag/topiary/pull/628) [#626](https://github.com/tweag/topiary/pull/648) Various OCaml improvements
- [#673](https://github.com/tweag/topiary/pull/673) Various TOML fixes
- [#678](https://github.com/tweag/topiary/pull/678) Ensures the client example project builds, and is tested in CI
- [#677](https://github.com/tweag/topiary/pull/677) Ensures our playground builds consistently in CI
- [#682](https://github.com/tweag/topiary/pull/682) Removes prepended linebreaks from equal signs in Nickel annotations
- [#692](https://github.com/tweag/topiary/pull/692) Improves our installation instructions, thanks to @Jasha10

### Changed
- [#664](https://github.com/tweag/topiary/pull/664) Ensures source positions in the logs are consistent thanks to @evertedsphere
- [#668](https://github.com/tweag/topiary/pull/668) Updates our Nickel grammar
- [#672](https://github.com/tweag/topiary/pull/672) Completely refactors our crate layout, preparing for a release on crates.io

## v0.3.0 - Dreamy Dracaena - 2023-09-22

[Full list of changes](https://github.com/tweag/topiary/compare/v0.2.3...v0.3.0)

### Added
* [#538](https://github.com/tweag/topiary/pull/538) Using `cargo-dist` to release Topiary binaries.
* [#528](https://github.com/tweag/topiary/pull/528) [#609](https://github.com/tweag/topiary/pull/609) Created a `topiary-queries` crate that exports the builtin query files.
* [#526](https://github.com/tweag/topiary/pull/526) Multi-line comments can be indented properly using the new predicate @multi_line_indent_all.
* [#533](https://github.com/tweag/topiary/pull/533) Topiary can now process multiple files with one call.
* [#553](https://github.com/tweag/topiary/pull/553) In Nickel, indent when a new infix_expr chain starts.
* [#557](https://github.com/tweag/topiary/pull/557) Topiary now falls back to the buildin queries when no other query files could be located.
* [#573](https://github.com/tweag/topiary/pull/573) Added OCamllex support (without injections).
* [#576](https://github.com/tweag/topiary/pull/576) Added append/prepend versions of scope captures.

### Changed
* [#535](https://github.com/tweag/topiary/pull/535) Improved error message when idempotency fails due to invalid output in the first pass.
* [#576](https://github.com/tweag/topiary/pull/576) Allows prepending/appending `@begin_scope` and `@end_scope`
* [#583](https://github.com/tweag/topiary/pull/583) Modernisation of the command line interface (see [the CLI Migration Guide](/docs/migration-0.2-0.3.md), for details)
* [#535](https://github.com/tweag/topiary/pull/535) Change the error message for an idempotency error to be more descriptive.
* [#536](https://github.com/tweag/topiary/pull/536) [#537](https://github.com/tweag/topiary/pull/537) [#578](https://github.com/tweag/topiary/pull/578) [#626](https://github.com/tweag/topiary/pull/626) [#627](https://github.com/tweag/topiary/pull/627) [#628](https://github.com/tweag/topiary/pull/628) Various OCaml improvements.
* [#623](https://github.com/tweag/topiary/pull/623) [#624](https://github.com/tweag/topiary/pull/624) [#625](https://github.com/tweag/topiary/pull/625) Various Toml improvements thanks @pjjw.

### Fixed
* [#533](https://github.com/tweag/topiary/pull/533) Bump tree-sitter-ocaml version, which allowed reintroduction of some removed queries.
* [#550](https://github.com/tweag/topiary/pull/550) Fixed handling of antispace in post-processing.
* [#552](https://github.com/tweag/topiary/pull/552) Fixed Nickel tag removal.
* [#554](https://github.com/tweag/topiary/pull/554) [#555](https://github.com/tweag/topiary/pull/555) Fixed Nickel idempotency issue related to annotations.
* [#565](https://github.com/tweag/topiary/pull/565) Fixed an issue where Topiary would remove whitespace between predicate parameters in query files.

## v0.2.3 - Cyclic Cypress - 2023-06-20

[Full list of changes](https://github.com/tweag/topiary/compare/v0.2.2...v0.2.3)

### Added
* [#513](https://github.com/tweag/topiary/pull/513) Added the `-t, --tolerate-parsing-errors` flags to Topiary, `tolerate_parsing_errors` to the `Format` operation of the library, and a "Tolerate parsing errors" checkmark to the playground. These options make Topiary ignore errors in the parsed file, and attempt to format it.
* [#506](https://github.com/tweag/topiary/pull/506) Allows the users to configure Topiary through a user-defined configuration file. More information can be found in the `README.md`.

### Changed
* [#523](https://github.com/tweag/topiary/pull/523) Skips rebuilding the tree-sitter `Query` when performing the idempotence check. This improves performance when not skipping the idempotence check by about `35%` for OCaml formatting.

### Removed
* [#508](https://github.com/tweag/topiary/pull/508) Simplified language detection by treating `ocaml` and `ocaml_interface` as two distinct languages. This ensures we only have one grammar per language. This removed the `-l ocaml_implementation` flag from Topiary and the `SupportedLanguage::OcamlImplementation` from the library.

### Fixed
* [#522](https://github.com/tweag/topiary/pull/522) Reverted the bump to the OCaml grammar and queries. This bump (for as of yet unknown reasons) had a catastrophic impact on Topiary's performance.

## v0.2.2 - Cyclic Cypress - 2023-06-12

[Full list of changes](https://github.com/tweag/topiary/compare/v0.2.1...v0.2.2)

### Added
 * [#498](https://github.com/tweag/topiary/pull/498) Updated the playground to include a nicer editor.
 * [#487](https://github.com/tweag/topiary/pull/487) Added a flag to `format` function that allows skipping the idempotency check.
 * [#486](https://github.com/tweag/topiary/pull/486) Added the processing time to the online playground.
 * [#484](https://github.com/tweag/topiary/pull/484) Enabled the playground to perform on-the-fly formatting.
 * [#480](https://github.com/tweag/topiary/pull/480) Shows which languages are marked as experimental in the playground.

### Changed
 * [#494](https://github.com/tweag/topiary/pull/494) Bumped the OCaml grammar, and fixed for the renamed `infix_operator` named node.
 * [#490](https://github.com/tweag/topiary/pull/490) Bumped the Nickel grammar.

### Fixed
 * [#493](https://github.com/tweag/topiary/pull/493) Fixed [#492](https://github.com/tweag/topiary/issues/492) by only trimming newlines in prettyprinting.
 * [#491](https://github.com/tweag/topiary/pull/493) Fixed [#481](https://github.com/tweag/topiary/issues/492), a SIGSEGV in exhaustivity testing.

## v0.2.1 - Cyclic Cypress - 2023-05-23

[Full list of changes](https://github.com/tweag/topiary/compare/v0.2.0...v0.2.1)

### Fixed
* Correctly bumped version number in `Cargo.toml`.

## v0.2.0 - Cyclic Cypress - 2023-05-22

[Full list of changes](https://github.com/tweag/topiary/compare/v0.1.0...v0.2.0)

### Added
* Topiary [website](https://topiary.tweag.io), web-based [playground](https://topiary.tweag.io/playground) and logos.
* Full Nickel formatting support.
* Improved OCaml formatting support.
* `@append_antispace` and `@prepend_antispace` formatting capture names.
* WASM build target, for the web-based playground.
* Arbitrary whitespace indentation support.
* Exhaustive query checking in tests.
* Maintain a CHANGELOG and a documented release process.

### Changed
* Move to a build configuration file, rather than a mixture of hardcoding and parsing query predicates at runtime.
* Conditional predicates, in the query language, to reduce the number of formatting capture names.
* Higher fidelity exit codes.
* Idempotency check in terminal-based playground.
* Reduced verbosity of failed integration test output.
* Various improvements to the test suite.
* Idiomatic improvements to the Rust codebase.
* Restructured repository into a Cargo workspace.

### Fixed
* OCaml idempotency issues.
* Idempotency checking in integration tests.
* Don't process queries that match below leaf nodes.
* Skip over zero-byte matched nodes.

## v0.1.0 - Benevolent Beech - 2023-03-09

[Full list of changes](https://github.com/tweag/topiary/compare/v0.0.1-prototype...v0.1.0)

This first public release focuses on the Topiary engine and providing
decent OCaml formatting support, with the formatting capture names
required to do so.

### Formatting Capture Names
* `@allow_blank_line_before`
* `@append_delimiter` / `@prepend_delimiter`
* `@append_multiline_delimiter` / `@prepend_multiline_delimiter`
* `@append_empty_softline` / `@prepend_empty_softline`
* `@append_hardline` / `@prepend_hardline`
* `@single_line_no_indent`
* `@append_indent_start` / `@prepend_indent_start`
* `@append_indent_end` / `@prepend_indent_end`
* `@append_input_softline` / `@prepend_input_softline`
* `@append_space` / `@prepend_space`
* `@append_spaced_softline` / `@prepend_spaced_softline`
* `@delete`
* `@singleline_delete`
* `@do_nothing`
* `@begin_scope` / `@end_scope` and scoped softlines

### Language Support
* OCaml (implementations and interfaces)
* JSON
* TOML
* Nickel (experimental)
* Bash (experimental)
* Tree-sitter query language (experimental)
* Rust (experimental)

### Miscellaneous
* Basic formatter authoring tools (terminal-based playground and tree visualisation)
* `pre-commit-hooks.nix` support

## v0.0.1-prototype - Archetypal Aspen - 2022-06-14

[Full list of changes](https://github.com/tweag/topiary/compare/03e1fc8...v0.0.1-prototype)

This prototype release was created exclusively to show the validity of the idea of using Tree-sitter to build a formatter. It includes only a prototype JSON formatter.<|MERGE_RESOLUTION|>--- conflicted
+++ resolved
@@ -59,11 +59,7 @@
 ### Fixed
 - [#779](https://github.com/tweag/topiary/pull/779) Load relevant grammars before CLI tests
 - [#799](https://github.com/tweag/topiary/pull/799) Line break after table-less pairs in TOML
-<<<<<<< HEAD
-- [#826](https://github.com/tweag/topiary/pull/799) Various Tree-sitter query fixes, thanks to @mkatychev
-=======
 - [#826](https://github.com/tweag/topiary/pull/826) Various Tree-sitter query fixes, thanks to @mkatychev
->>>>>>> 2170fa7d
 
 ## v0.5.1 - Fragrant Frangipani - 2024-10-22
 
