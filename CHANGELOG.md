--- conflicted
+++ resolved
@@ -46,13 +46,6 @@
 
 ### Added
 - [#1015](https://github.com/tweag/topiary/pull/1015) Add support for include expressions to Nickel formatting
-<<<<<<< HEAD
-- [#1049](https://github.com/tweag/topiary/pull/1015) Add support for rich grammar parsing errors using miette, thanks to @mkatychev
-- [#1069](https://github.com/tweag/topiary/pull/1069) split CI nix dependent tests into separate jobs, thanks to @mkatychev
-- [#1070](https://github.com/tweag/topiary/pull/1070) Implemented parallelism for query coverage, thanks to @mkatychev
-- [#1070](https://github.com/tweag/topiary/pull/1072) Add source spans to query coverage results, thanks to @mkatychev
-- [#1080](https://github.com/tweag/topiary/pull/1080) Allow formatting existing tree-sitter trees, thanks to @shadr
-=======
 - [#1049](https://github.com/tweag/topiary/pull/1015) Add support for rich grammar parsing errors using miette
 - [#1069](https://github.com/tweag/topiary/pull/1069) split CI nix dependent tests into separate jobs
 - [#1070](https://github.com/tweag/topiary/pull/1070) Implemented parallelism for query coverage
@@ -60,7 +53,6 @@
 - [#1077](https://github.com/tweag/topiary/pull/1077) Add handling for `~/.config` on non-linux systems
 - [#1080](https://github.com/tweag/topiary/pull/1080) Allow formatting existing tree-sitter trees, thanks to @shadr
 - [#1094](https://github.com/tweag/topiary/pull/1094) Added `topiary check-grammar` subcommand
->>>>>>> 2ba1b984
 
 ### Changed
 - [#1031](https://github.com/tweag/topiary/pull/1031) Removed the Bash rewrite rule for converting POSIX `[` to Bash's `[[`
@@ -71,21 +63,6 @@
 
 ### Fixed
 - [#1085](https://github.com/tweag/topiary/pull/1085) CSS formatting fixes
-
-<!--
-### Deprecated
-- <Soon-to-be removed features>
-
-### Removed
-- <Removed features>
-
-<<<<<<< HEAD
-=======
-
->>>>>>> 2ba1b984
-### Security
-- <Vulnerabilities>
--->
 
 ## v0.6.1 - Gilded Ginkgo - 2025-05-27
 
