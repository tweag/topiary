# Change Log

All notable changes to this project will be documented in this file.

The format is based on [Keep a Changelog](https://keepachangelog.com/en/1.1.0/)
and [`cargo-dist`'s expected
format](https://opensource.axo.dev/cargo-dist/book/simple-guide.html#release-notes),
and this project adheres to [Semantic
Versioning](https://semver.org/spec/v2.0.0.html).

<!----------------------------------------------------------------------
The "Unreleased" section should be amended as major changes are merged
into main, using the below markdown as a template (using only the sub-
headings required). When a release is cut, these changes should become
retitled under the release version and date, linking to the GitHub
comparison, and a fresh "Unreleased" section should be started.

Note that point releases (i.e., not patch releases) should also be given
a name, taking the form `ADJECTIVE TREE`, incrementing alphabetically.
This name should be decided amongst the team before the release.
------------------------------------------------------------------------

### Added
- <New feature>

### Changed
- <Changes in existing functionality>

### Deprecated
- <Soon-to-be removed features>

### Removed
- <Removed features>

### Fixed
- <Bug fixes>

### Security
- <Vulnerabilities>

----------------------------------------------------------------------->

## Unreleased

[Full list of changes](https://github.com/tweag/topiary/compare/v0.6.1...HEAD)

### Added
- [#1069](https://github.com/tweag/topiary/pull/1069) split CI nix dependent tests into separate jobs, thanks to @mkatychev
- [#1015](https://github.com/tweag/topiary/pull/1015) Add support for include expressions to Nickel formatting
<<<<<<< HEAD
- [#1070](https://github.com/tweag/topiary/pull/1070) Implemented parallelism for query coverage, thanks to @mkatychev
=======
- [#1049](https://github.com/tweag/topiary/pull/1015) Add support for rich grammar parsing errors using miette, thanks to @mkatychev
>>>>>>> 89192128

### Changed
- [#1031](https://github.com/tweag/topiary/pull/1031) Removed the Bash rewrite rule for converting POSIX `[` to Bash's `[[`

<!--
### Deprecated
- <Soon-to-be removed features>

### Removed
- <Removed features>

### Fixed
- <Bug fixes>

### Security
- <Vulnerabilities>
-->

## v0.6.1 - Gilded Ginkgo - 2025-05-27

[Full list of changes](https://github.com/tweag/topiary/compare/v0.6.0...v0.6.1)

### Added
- [#862](https://github.com/tweag/topiary/pull/862) Added support for the Simple Domain Modeling Language ([SDML](https://sdml.io)), thanks to @johnstonskj
- [#884](https://github.com/tweag/topiary/pull/884) The Topiary Book
- [#918](https://github.com/tweag/topiary/pull/918) Language prefetching utilities for Nix
- [#933](https://github.com/tweag/topiary/pull/933) Added support for WIT, thanks to @mkatychev
- [#987](https://github.com/tweag/topiary/pull/987) Support for prefetching a single language, thanks to @ErinvanderVeen

### Changed
- [#859](https://github.com/tweag/topiary/pull/859) Break up integration tests per language, thanks to @mkatychev
- [#871](https://github.com/tweag/topiary/pull/871) Switch to `mold` linker for CI tests, thanks to @mkatychev
- [#893](https://github.com/tweag/topiary/pull/893) Use `gix` lib instead of system `git`
- [#896](https://github.com/tweag/topiary/pull/896) Use official grammar repo for OpenSCAD, thanks to @mkatychev
- [#933](https://github.com/tweag/topiary/pull/933) Bump the `tree-sitter` dependency to 0.25, thanks to @mkatychev

### Fixed
- [#867](https://github.com/tweag/topiary/pull/867) Enable coverage check and add code samples for OpenSCAD
- [#867](https://github.com/tweag/topiary/pull/972) Fixed [#969](https://github.com/tweag/topiary/issues/969): unhandled trailing comment in multiline list for OpenSCAD, thanks to @mkatychev
- [#869](https://github.com/tweag/topiary/pull/869) Disable parallel grammar building on Windows
- [#908](https://github.com/tweag/topiary/pull/908) [#907](https://github.com/tweag/topiary/pull/907) [#939](https://github.com/tweag/topiary/pull/939) [#955](https://github.com/tweag/topiary/pull/955) [#964](https://github.com/tweag/topiary/pull/964) [#967](https://github.com/tweag/topiary/pull/967) [#975](https://github.com/tweag/topiary/pull/975) Various OCaml issues and improvements
- [#953](https://github.com/tweag/topiary/pull/953) Coverage output when there are zero queries
- [#974](https://github.com/tweag/topiary/pull/974) No longer remove trailing spaces after pretty-printing
- [#992](https://github.com/tweag/topiary/pull/992) Fixed [openscad-LSP#48](https://github.com/Leathong/openscad-LSP/issues/48): unhandled newline separation for transform chains, thanks to @mkatychev
- [#999](https://github.com/tweag/topiary/pull/999) Fixed [#997](https://github.com/tweag/topiary/issues/997): erroneous spacing of block comments in OpenSCAD

## v0.6.0 - Gilded Ginkgo - 2025-01-30

[Full list of changes](https://github.com/tweag/topiary/compare/v0.5.1...v0.6.0)

### Added
- [#747](https://github.com/tweag/topiary/pull/747) Added support for specifying paths to prebuilt grammars in Topiary's configuration
- [#785](https://github.com/tweag/topiary/pull/785) Added the `coverage` command, that checks how much of the query file is used by the input
- [#786](https://github.com/tweag/topiary/pull/786) Re-introduce tests to check that all of the language queries are useful
- [#832](https://github.com/tweag/topiary/pull/832) Added `typos-cli` configuration to workspace `Cargo.toml` for spellchecking, thanks to @mkatychev
- [#838](https://github.com/tweag/topiary/pull/838) Added `@upper_case` and `@lower_case` captures, thanks to @ctdunc
- [#845](https://github.com/tweag/topiary/pull/845) Added support for OpenSCAD, thanks to @mkatychev
- [#851](https://github.com/tweag/topiary/pull/851) Added support for following symlinks when specifying input files for formatting

### Changed
- [#780](https://github.com/tweag/topiary/pull/780) Measuring scopes are now independent from captures order
- [#790](https://github.com/tweag/topiary/pull/790) No longer merge config files by default, use priority instead
- [#794](https://github.com/tweag/topiary/pull/794) Bump the `tree-sitter` dependency to 0.24, thanks to @ZedThree
- [#801](https://github.com/tweag/topiary/pull/801) Improved documentation of the `visualise` subcommand
- [#811](https://github.com/tweag/topiary/pull/811) The `config` subcommand now outputs a Nickel file instead of some inner representation
- [#830](https://github.com/tweag/topiary/pull/830) Use `tree-sitter-loader` to build grammars, rather than rolling our own

### Fixed
- [#779](https://github.com/tweag/topiary/pull/779) Load relevant grammars before CLI tests
- [#799](https://github.com/tweag/topiary/pull/799) Line break after table-less pairs in TOML
- [#813](https://github.com/tweag/topiary/pull/813) In-place writing on Windows (also introduced a minimal Windows CI)
- [#822](https://github.com/tweag/topiary/pull/822) Various Bash fixes and improvements
- [#826](https://github.com/tweag/topiary/pull/826) Various Tree-sitter query fixes, thanks to @mkatychev
- [#853](https://github.com/tweag/topiary/pull/853) Small fixes to CLI logging and IO
- [#870](https://github.com/tweag/topiary/pull/870) Remove extra spaces around arguments in OpenSCAD, thanks to @dzhu

## v0.5.1 - Fragrant Frangipani - 2024-10-22

[Full list of changes](https://github.com/tweag/topiary/compare/v0.4.0...v0.5.1)

### Added
- [#705](https://github.com/tweag/topiary/pull/705) Added support for Nickel 1.7 extended pattern formatting
- [#737](https://github.com/tweag/topiary/pull/737) Added the `prefetch` command, that prefetches and caches all grammars in the current configuration
- [#755](https://github.com/tweag/topiary/pull/755) Introduce measuring scopes, which can be used in conjunction with regular scopes to add expressivity to the formatting queries.
- [#760](https://github.com/tweag/topiary/pull/760) Introduce optional `query_name` predicate, to help with query logging and debugging.

### Fixed
- [#720](https://github.com/tweag/topiary/pull/720) [#722](https://github.com/tweag/topiary/pull/722) [#723](https://github.com/tweag/topiary/pull/723) [#724](https://github.com/tweag/topiary/pull/724) [#735](https://github.com/tweag/topiary/pull/735) [#738](https://github.com/tweag/topiary/pull/738) [#739](https://github.com/tweag/topiary/pull/739) [#745](https://github.com/tweag/topiary/pull/745) [#755](https://github.com/tweag/topiary/pull/755) [#759](https://github.com/tweag/topiary/pull/759) [#764](https://github.com/tweag/topiary/pull/764) Various OCaml improvements
- [#762](https://github.com/tweag/topiary/pull/762) Various Rust improvements
- [#744](https://github.com/tweag/topiary/pull/744) [#768](https://github.com/tweag/topiary/pull/768) Nickel: fix the formatting of annotated multiline let-bindings
- [#763](https://github.com/tweag/topiary/pull/763) Various Bash fixes and improvements
- [#761](https://github.com/tweag/topiary/pull/761) No longer use error code 1 for unspecified errors
- [#770](https://github.com/tweag/topiary/pull/770) Fallback to compile-time included query files when formatting a file

### Changed
- [#704](https://github.com/tweag/topiary/pull/704) Refactors our postprocessing code to be more versatile.
- [#711](https://github.com/tweag/topiary/pull/711) Feature gate all grammars, with supported and contributed languages built by default.
- [#716](https://github.com/tweag/topiary/pull/716) Dynamically fetch, compile, and load language grammars. Topiary now no longer ships with statically linked grammars.
- [#732](https://github.com/tweag/topiary/pull/732) Change how function application and parenthesized expressions are treated in Nickel to reduce the overall noise and indentation
- [#736](https://github.com/tweag/topiary/pull/668) Updates our Nickel grammar, and adds support for let blocks.
- [#769](https://github.com/tweag/topiary/pull/769) Move the web playground to a separate branch
- [#773](https://github.com/tweag/topiary/pull/773) Change the status of Bash from "experimental" to "supported"

## v0.4.0 - Exquisite Elm - 2024-05-15

[Full list of changes](https://github.com/tweag/topiary/compare/v0.3.0...v0.4.0)

### Added
- [#589](https://github.com/tweag/topiary/pull/589) Added syntax highlighting to the playground (excluding Nickel)
- [#686](https://github.com/tweag/topiary/pull/686) Added support for Nickel pattern formatting
- [#697](https://github.com/tweag/topiary/pull/697) Setting the log level to INFO now outputs the pattern locations in a (row, column) way.
- [#699](https://github.com/tweag/topiary/pull/699) Added support for CSS, thanks to @lavigneer
- [#703](https://github.com/tweag/topiary/pull/703) Switched our configuration over to Nickel

### Fixed
- [#626](https://github.com/tweag/topiary/pull/626) [#627](https://github.com/tweag/topiary/pull/627) [#628](https://github.com/tweag/topiary/pull/628) [#626](https://github.com/tweag/topiary/pull/648) Various OCaml improvements
- [#673](https://github.com/tweag/topiary/pull/673) Various TOML fixes
- [#678](https://github.com/tweag/topiary/pull/678) Ensures the client example project builds, and is tested in CI
- [#677](https://github.com/tweag/topiary/pull/677) Ensures our playground builds consistently in CI
- [#682](https://github.com/tweag/topiary/pull/682) Removes prepended linebreaks from equal signs in Nickel annotations
- [#692](https://github.com/tweag/topiary/pull/692) Improves our installation instructions, thanks to @Jasha10

### Changed
- [#664](https://github.com/tweag/topiary/pull/664) Ensures source positions in the logs are consistent thanks to @evertedsphere
- [#668](https://github.com/tweag/topiary/pull/668) Updates our Nickel grammar
- [#672](https://github.com/tweag/topiary/pull/672) Completely refactors our crate layout, preparing for a release on crates.io

## v0.3.0 - Dreamy Dracaena - 2023-09-22

[Full list of changes](https://github.com/tweag/topiary/compare/v0.2.3...v0.3.0)

### Added
* [#538](https://github.com/tweag/topiary/pull/538) Using `cargo-dist` to release Topiary binaries.
* [#528](https://github.com/tweag/topiary/pull/528) [#609](https://github.com/tweag/topiary/pull/609) Created a `topiary-queries` crate that exports the builtin query files.
* [#526](https://github.com/tweag/topiary/pull/526) Multi-line comments can be indented properly using the new predicate @multi_line_indent_all.
* [#533](https://github.com/tweag/topiary/pull/533) Topiary can now process multiple files with one call.
* [#553](https://github.com/tweag/topiary/pull/553) In Nickel, indent when a new infix_expr chain starts.
* [#557](https://github.com/tweag/topiary/pull/557) Topiary now falls back to the buildin queries when no other query files could be located.
* [#573](https://github.com/tweag/topiary/pull/573) Added OCamllex support (without injections).
* [#576](https://github.com/tweag/topiary/pull/576) Added append/prepend versions of scope captures.

### Changed
* [#535](https://github.com/tweag/topiary/pull/535) Improved error message when idempotency fails due to invalid output in the first pass.
* [#576](https://github.com/tweag/topiary/pull/576) Allows prepending/appending `@begin_scope` and `@end_scope`
* [#583](https://github.com/tweag/topiary/pull/583) Modernisation of the command line interface (see [the CLI Migration Guide](/docs/migration-0.2-0.3.md), for details)
* [#535](https://github.com/tweag/topiary/pull/535) Change the error message for an idempotency error to be more descriptive.
* [#536](https://github.com/tweag/topiary/pull/536) [#537](https://github.com/tweag/topiary/pull/537) [#578](https://github.com/tweag/topiary/pull/578) [#626](https://github.com/tweag/topiary/pull/626) [#627](https://github.com/tweag/topiary/pull/627) [#628](https://github.com/tweag/topiary/pull/628) Various OCaml improvements.
* [#623](https://github.com/tweag/topiary/pull/623) [#624](https://github.com/tweag/topiary/pull/624) [#625](https://github.com/tweag/topiary/pull/625) Various Toml improvements thanks @pjjw.

### Fixed
* [#533](https://github.com/tweag/topiary/pull/533) Bump tree-sitter-ocaml version, which allowed reintroduction of some removed queries.
* [#550](https://github.com/tweag/topiary/pull/550) Fixed handling of antispace in post-processing.
* [#552](https://github.com/tweag/topiary/pull/552) Fixed Nickel tag removal.
* [#554](https://github.com/tweag/topiary/pull/554) [#555](https://github.com/tweag/topiary/pull/555) Fixed Nickel idempotency issue related to annotations.
* [#565](https://github.com/tweag/topiary/pull/565) Fixed an issue where Topiary would remove whitespace between predicate parameters in query files.

## v0.2.3 - Cyclic Cypress - 2023-06-20

[Full list of changes](https://github.com/tweag/topiary/compare/v0.2.2...v0.2.3)

### Added
* [#513](https://github.com/tweag/topiary/pull/513) Added the `-t, --tolerate-parsing-errors` flags to Topiary, `tolerate_parsing_errors` to the `Format` operation of the library, and a "Tolerate parsing errors" checkmark to the playground. These options make Topiary ignore errors in the parsed file, and attempt to format it.
* [#506](https://github.com/tweag/topiary/pull/506) Allows the users to configure Topiary through a user-defined configuration file. More information can be found in the `README.md`.

### Changed
* [#523](https://github.com/tweag/topiary/pull/523) Skips rebuilding the tree-sitter `Query` when performing the idempotence check. This improves performance when not skipping the idempotence check by about `35%` for OCaml formatting.

### Removed
* [#508](https://github.com/tweag/topiary/pull/508) Simplified language detection by treating `ocaml` and `ocaml_interface` as two distinct languages. This ensures we only have one grammar per language. This removed the `-l ocaml_implementation` flag from Topiary and the `SupportedLanguage::OcamlImplementation` from the library.

### Fixed
* [#522](https://github.com/tweag/topiary/pull/522) Reverted the bump to the OCaml grammar and queries. This bump (for as of yet unknown reasons) had a catastrophic impact on Topiary's performance.

## v0.2.2 - Cyclic Cypress - 2023-06-12

[Full list of changes](https://github.com/tweag/topiary/compare/v0.2.1...v0.2.2)

### Added
 * [#498](https://github.com/tweag/topiary/pull/498) Updated the playground to include a nicer editor.
 * [#487](https://github.com/tweag/topiary/pull/487) Added a flag to `format` function that allows skipping the idempotency check.
 * [#486](https://github.com/tweag/topiary/pull/486) Added the processing time to the online playground.
 * [#484](https://github.com/tweag/topiary/pull/484) Enabled the playground to perform on-the-fly formatting.
 * [#480](https://github.com/tweag/topiary/pull/480) Shows which languages are marked as experimental in the playground.

### Changed
 * [#494](https://github.com/tweag/topiary/pull/494) Bumped the OCaml grammar, and fixed for the renamed `infix_operator` named node.
 * [#490](https://github.com/tweag/topiary/pull/490) Bumped the Nickel grammar.

### Fixed
 * [#493](https://github.com/tweag/topiary/pull/493) Fixed [#492](https://github.com/tweag/topiary/issues/492) by only trimming newlines in prettyprinting.
 * [#491](https://github.com/tweag/topiary/pull/493) Fixed [#481](https://github.com/tweag/topiary/issues/492), a SIGSEGV in exhaustivity testing.

## v0.2.1 - Cyclic Cypress - 2023-05-23

[Full list of changes](https://github.com/tweag/topiary/compare/v0.2.0...v0.2.1)

### Fixed
* Correctly bumped version number in `Cargo.toml`.

## v0.2.0 - Cyclic Cypress - 2023-05-22

[Full list of changes](https://github.com/tweag/topiary/compare/v0.1.0...v0.2.0)

### Added
* Topiary [website](https://topiary.tweag.io), web-based [playground](https://topiary.tweag.io/playground) and logos.
* Full Nickel formatting support.
* Improved OCaml formatting support.
* `@append_antispace` and `@prepend_antispace` formatting capture names.
* WASM build target, for the web-based playground.
* Arbitrary whitespace indentation support.
* Exhaustive query checking in tests.
* Maintain a CHANGELOG and a documented release process.

### Changed
* Move to a build configuration file, rather than a mixture of hardcoding and parsing query predicates at runtime.
* Conditional predicates, in the query language, to reduce the number of formatting capture names.
* Higher fidelity exit codes.
* Idempotency check in terminal-based playground.
* Reduced verbosity of failed integration test output.
* Various improvements to the test suite.
* Idiomatic improvements to the Rust codebase.
* Restructured repository into a Cargo workspace.

### Fixed
* OCaml idempotency issues.
* Idempotency checking in integration tests.
* Don't process queries that match below leaf nodes.
* Skip over zero-byte matched nodes.

## v0.1.0 - Benevolent Beech - 2023-03-09

[Full list of changes](https://github.com/tweag/topiary/compare/v0.0.1-prototype...v0.1.0)

This first public release focuses on the Topiary engine and providing
decent OCaml formatting support, with the formatting capture names
required to do so.

### Formatting Capture Names
* `@allow_blank_line_before`
* `@append_delimiter` / `@prepend_delimiter`
* `@append_multiline_delimiter` / `@prepend_multiline_delimiter`
* `@append_empty_softline` / `@prepend_empty_softline`
* `@append_hardline` / `@prepend_hardline`
* `@single_line_no_indent`
* `@append_indent_start` / `@prepend_indent_start`
* `@append_indent_end` / `@prepend_indent_end`
* `@append_input_softline` / `@prepend_input_softline`
* `@append_space` / `@prepend_space`
* `@append_spaced_softline` / `@prepend_spaced_softline`
* `@delete`
* `@singleline_delete`
* `@do_nothing`
* `@begin_scope` / `@end_scope` and scoped softlines

### Language Support
* OCaml (implementations and interfaces)
* JSON
* TOML
* Nickel (experimental)
* Bash (experimental)
* Tree-sitter query language (experimental)
* Rust (experimental)

### Miscellaneous
* Basic formatter authoring tools (terminal-based playground and tree visualisation)
* `pre-commit-hooks.nix` support

## v0.0.1-prototype - Archetypal Aspen - 2022-06-14

[Full list of changes](https://github.com/tweag/topiary/compare/03e1fc8...v0.0.1-prototype)

This prototype release was created exclusively to show the validity of the idea of using Tree-sitter to build a formatter. It includes only a prototype JSON formatter.<|MERGE_RESOLUTION|>--- conflicted
+++ resolved
@@ -47,11 +47,9 @@
 ### Added
 - [#1069](https://github.com/tweag/topiary/pull/1069) split CI nix dependent tests into separate jobs, thanks to @mkatychev
 - [#1015](https://github.com/tweag/topiary/pull/1015) Add support for include expressions to Nickel formatting
-<<<<<<< HEAD
 - [#1070](https://github.com/tweag/topiary/pull/1070) Implemented parallelism for query coverage, thanks to @mkatychev
-=======
 - [#1049](https://github.com/tweag/topiary/pull/1015) Add support for rich grammar parsing errors using miette, thanks to @mkatychev
->>>>>>> 89192128
+
 
 ### Changed
 - [#1031](https://github.com/tweag/topiary/pull/1031) Removed the Bash rewrite rule for converting POSIX `[` to Bash's `[[`
