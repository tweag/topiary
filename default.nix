{ pkgs
, system
, advisory-db
, crane
, rust-overlay
, craneLib
<<<<<<< HEAD
  # tree-sitter-nickel is packaged in Nixpkgs, but it's an older version at the
  # time of writing. Since updating it seems non trivial, and we need Topiary to
  # be compatible with Nickel urgently (it is currently blocking for the CI), we
  # use the tree-sitter-nickel flake directly.
, tree-sitter-nickel
  # tree-sitter-openscad and tree-sitter-wit are not in nixpkgs so use flakes directly
, tree-sitter-openscad
, tree-sitter-wit
=======
>>>>>>> d29e9fd1
}:
let
  inherit (pkgs.lib) fileset;
  wasmRustVersion = "1.77.2";
  wasmTarget = "wasm32-unknown-unknown";

  rustWithWasmTarget = pkgs.rust-bin.stable.${wasmRustVersion}.default.override {
    targets = [ wasmTarget ];
  };

  commonArgs = {
    pname = "topiary";

    src = fileset.toSource {
      root = ./.;
      fileset = fileset.unions [
        ./Cargo.lock
        ./Cargo.toml
        ./languages.ncl
        ./examples
        ./prefetchLanguages.nix
        ./topiary-core
        ./topiary-cli
        ./topiary-config
        ./topiary-playground
        ./topiary-queries
        ./topiary-tree-sitter-facade
        ./topiary-web-tree-sitter-sys
      ];
    };

    nativeBuildInputs = with pkgs;
      [
        binaryen
        wasm-bindgen-cli
        pkg-config
      ]
      ++ lib.optionals stdenv.isDarwin [
        libiconv
      ];

    buildInputs = with pkgs;
      [
        openssl.dev
      ]
      ++ lib.optionals stdenv.isDarwin [
        darwin.apple_sdk.frameworks.Security
      ];
  };

  cargoArtifacts = craneLib.buildDepsOnly commonArgs;

  # NB: we don't need to overlay our custom toolchain for the *entire*
  # pkgs (which would require rebuilding anything else which uses rust).
  # Instead, we just want to update the scope that crane will use by appending
  # our specific toolchain there.
  craneLibWasm = craneLib.overrideToolchain rustWithWasmTarget;
in
{
  passthru = {
    inherit craneLibWasm;
  };

  clippy = craneLib.cargoClippy (commonArgs
    // {
    inherit cargoArtifacts;
    cargoClippyExtraArgs = "-- --deny warnings";
  });

  clippy-wasm = craneLibWasm.cargoClippy (commonArgs
    // {
    inherit cargoArtifacts;
    cargoClippyExtraArgs = "-p topiary-playground --target ${wasmTarget} -- --deny warnings";
  });

  fmt = craneLib.cargoFmt commonArgs;

  audit = craneLib.cargoAudit (commonArgs
    // {
    inherit advisory-db;
  });

  benchmark = craneLib.buildPackage (commonArgs
    // {
    inherit cargoArtifacts;
    cargoTestCommand = "cargo bench --profile release";
  });

  client-app = craneLib.buildPackage (commonArgs // {
    inherit cargoArtifacts;
    pname = "client-app";
    cargoExtraArgs = "-p client-app";
  });

  topiary-core = craneLib.buildPackage (commonArgs
    // {
    inherit cargoArtifacts;
    pname = "topiary-core";
    cargoExtraArgs = "-p topiary-core";
  });

<<<<<<< HEAD
  topiary-cli = { nixSupport ? false }: craneLib.buildPackage (commonArgs
    // {
    inherit cargoArtifacts;
    pname = "topiary";
    cargoExtraArgs = "-p topiary-cli";
    cargoTestExtraArgs = "--no-default-features";


    preConfigurePhases = pkgs.lib.optional nixSupport "useNixConfiguration";

    # ocamllex is not (yet) packaged in nixpkgs:
    # ocamllex="${pkgs.tree-sitter-grammars.tree-sitter-ocamllex}/parser" \
    useNixConfiguration = ''
      bash="${pkgs.tree-sitter-grammars.tree-sitter-bash}/parser" \
      css="${pkgs.tree-sitter-grammars.tree-sitter-css}/parser" \
      json="${pkgs.tree-sitter-grammars.tree-sitter-json}/parser" \
      nickel="${tree-sitter-nickel}/parser" \
      ocaml="${pkgs.tree-sitter-grammars.tree-sitter-ocaml}/parser" \
      ocaml_interface="${pkgs.tree-sitter-grammars.tree-sitter-ocaml-interface}/parser" \
      openscad="${tree-sitter-openscad}/parser" \
      rust="${pkgs.tree-sitter-grammars.tree-sitter-rust}/parser" \
      toml="${pkgs.tree-sitter-grammars.tree-sitter-toml}/parser" \
      tree_sitter_query="${pkgs.tree-sitter-grammars.tree-sitter-query}/parser" \
      wit="${tree-sitter-wit}/parser" \
      substituteAllInPlace topiary-config/languages_nix.ncl

      mv topiary-config/languages_nix.ncl topiary-config/languages.ncl
    '';

    postInstall = ''
      install -Dm444 topiary-queries/queries/* -t $out/share/queries
    '';

    # Set TOPIARY_LANGUAGE_DIR to the Nix store
    # for the build
    TOPIARY_LANGUAGE_DIR = "${placeholder "out"}/share/queries";

    # Set TOPIARY_LANGUAGE_DIR to the working directory
    # in a development shell
    shellHook = ''
      export TOPIARY_LANGUAGE_DIR=$PWD/queries
    '';

    meta.mainProgram = "topiary";
  });
=======
  topiary-cli =
    pkgs.lib.makeOverridable (
      { prefetchGrammars ? false }:
      craneLib.buildPackage (commonArgs
        // {
          inherit cargoArtifacts;
          pname = "topiary";
          cargoExtraArgs = "-p topiary-cli";
          cargoTestExtraArgs = "--no-default-features";

          preConfigurePhases = pkgs.lib.optional prefetchGrammars "prepareTopiaryDefaultConfiguration";

          prepareTopiaryDefaultConfiguration =
            pkgs.lib.optional prefetchGrammars (
              let inherit (pkgs.callPackage ./prefetchLanguages.nix {}) prefetchLanguagesFile; in
              "cp ${prefetchLanguagesFile ./topiary-config/languages.ncl} topiary-config/languages.ncl"
            );

          postInstall = ''
            install -Dm444 topiary-queries/queries/* -t $out/share/queries
          '';

          # Set TOPIARY_LANGUAGE_DIR to the Nix store
          # for the build
          TOPIARY_LANGUAGE_DIR = "${placeholder "out"}/share/queries";

          # Set TOPIARY_LANGUAGE_DIR to the working directory
          # in a development shell
          shellHook = ''
            export TOPIARY_LANGUAGE_DIR=$PWD/queries
          '';

          meta.mainProgram = "topiary";
        })
    ) {};
>>>>>>> d29e9fd1

  topiary-queries = craneLib.buildPackage (commonArgs
    // {
    pname = "topiary-queries";
    cargoExtraArgs = "-p topiary-queries";
    postInstall = ''
      install -Dm444 topiary-queries/queries/* -t $out/share/queries
    '';
  });

  topiary-playground = craneLibWasm.buildPackage (commonArgs
    // {
    inherit cargoArtifacts;
    pname = "topiary-playground";
    cargoExtraArgs = "-p topiary-playground --no-default-features --target ${wasmTarget}";

    # Tests currently need to be run via `cargo wasi` which
    # isn't packaged in nixpkgs yet...
    doCheck = false;

    postInstall = ''
      echo 'Removing unneeded dir'
      rm -rf $out/lib
      echo 'Running wasm-bindgen'
      wasm-bindgen --version
      wasm-bindgen --target web --out-dir $out target/wasm32-unknown-unknown/release/topiary_playground.wasm;
      echo 'Running wasm-opt'
      wasm-opt --version
      wasm-opt -Oz -o $out/output.wasm $out/topiary_playground_bg.wasm
      echo 'Overwriting topiary_playground_bg.wasm with the optimized file'
      mv $out/output.wasm $out/topiary_playground_bg.wasm
      echo 'Extracting custom build outputs'
      export LANGUAGES_EXPORT="$(ls -t target/wasm32-unknown-unknown/release/build/topiary-playground-*/out/languages_export.ts | head -1)"
      cp $LANGUAGES_EXPORT $out/
    '';
  });

  # This was hacked together by a non-Nix person. Dragons be here.
  topiary-book = pkgs.stdenv.mkDerivation {
    pname = "topiary-book";
    version = "1.0";

    src = docs/book;

    nativeBuildInputs = [ pkgs.mdbook ];

    buildPhase = ''
      mdbook build
    '';

    installPhase = ''
      mkdir -p $out
      cp -r book/* $out
    '';
  };
}<|MERGE_RESOLUTION|>--- conflicted
+++ resolved
@@ -4,7 +4,6 @@
 , crane
 , rust-overlay
 , craneLib
-<<<<<<< HEAD
   # tree-sitter-nickel is packaged in Nixpkgs, but it's an older version at the
   # time of writing. Since updating it seems non trivial, and we need Topiary to
   # be compatible with Nickel urgently (it is currently blocking for the CI), we
@@ -13,8 +12,6 @@
   # tree-sitter-openscad and tree-sitter-wit are not in nixpkgs so use flakes directly
 , tree-sitter-openscad
 , tree-sitter-wit
-=======
->>>>>>> d29e9fd1
 }:
 let
   inherit (pkgs.lib) fileset;
@@ -116,53 +113,6 @@
     cargoExtraArgs = "-p topiary-core";
   });
 
-<<<<<<< HEAD
-  topiary-cli = { nixSupport ? false }: craneLib.buildPackage (commonArgs
-    // {
-    inherit cargoArtifacts;
-    pname = "topiary";
-    cargoExtraArgs = "-p topiary-cli";
-    cargoTestExtraArgs = "--no-default-features";
-
-
-    preConfigurePhases = pkgs.lib.optional nixSupport "useNixConfiguration";
-
-    # ocamllex is not (yet) packaged in nixpkgs:
-    # ocamllex="${pkgs.tree-sitter-grammars.tree-sitter-ocamllex}/parser" \
-    useNixConfiguration = ''
-      bash="${pkgs.tree-sitter-grammars.tree-sitter-bash}/parser" \
-      css="${pkgs.tree-sitter-grammars.tree-sitter-css}/parser" \
-      json="${pkgs.tree-sitter-grammars.tree-sitter-json}/parser" \
-      nickel="${tree-sitter-nickel}/parser" \
-      ocaml="${pkgs.tree-sitter-grammars.tree-sitter-ocaml}/parser" \
-      ocaml_interface="${pkgs.tree-sitter-grammars.tree-sitter-ocaml-interface}/parser" \
-      openscad="${tree-sitter-openscad}/parser" \
-      rust="${pkgs.tree-sitter-grammars.tree-sitter-rust}/parser" \
-      toml="${pkgs.tree-sitter-grammars.tree-sitter-toml}/parser" \
-      tree_sitter_query="${pkgs.tree-sitter-grammars.tree-sitter-query}/parser" \
-      wit="${tree-sitter-wit}/parser" \
-      substituteAllInPlace topiary-config/languages_nix.ncl
-
-      mv topiary-config/languages_nix.ncl topiary-config/languages.ncl
-    '';
-
-    postInstall = ''
-      install -Dm444 topiary-queries/queries/* -t $out/share/queries
-    '';
-
-    # Set TOPIARY_LANGUAGE_DIR to the Nix store
-    # for the build
-    TOPIARY_LANGUAGE_DIR = "${placeholder "out"}/share/queries";
-
-    # Set TOPIARY_LANGUAGE_DIR to the working directory
-    # in a development shell
-    shellHook = ''
-      export TOPIARY_LANGUAGE_DIR=$PWD/queries
-    '';
-
-    meta.mainProgram = "topiary";
-  });
-=======
   topiary-cli =
     pkgs.lib.makeOverridable (
       { prefetchGrammars ? false }:
@@ -198,7 +148,6 @@
           meta.mainProgram = "topiary";
         })
     ) {};
->>>>>>> d29e9fd1
 
   topiary-queries = craneLib.buildPackage (commonArgs
     // {
