--- conflicted
+++ resolved
@@ -19,12 +19,8 @@
     error::{FormatterError, IoError},
     language::Language,
     tree_sitter::{
-<<<<<<< HEAD
-        apply_query, check_query_coverage, parse, CoverageData, SyntaxNode, TopiaryQuery,
-        Visualisation,
-=======
         CoverageData, SyntaxNode, TopiaryQuery, Visualisation, apply_query, check_query_coverage,
->>>>>>> 43efa5e5
+        parse,
     },
 };
 
