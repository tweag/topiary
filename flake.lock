{
  "nodes": {
    "advisory-db": {
      "flake": false,
      "locked": {
        "lastModified": 1737565911,
        "narHash": "sha256-WxIWw1mSPJVU1JfIcTdIubU5UoIwwR8h7UcXop/6htg=",
        "owner": "rustsec",
        "repo": "advisory-db",
        "rev": "ffa26704690a3dc403edcd94baef103ee48f66eb",
        "type": "github"
      },
      "original": {
        "owner": "rustsec",
        "repo": "advisory-db",
        "type": "github"
      }
    },
    "crane": {
      "locked": {
        "lastModified": 1737563566,
        "narHash": "sha256-GLJvkOG29XCynQm8XWPyykMRqIhxKcBARVu7Ydrz02M=",
        "owner": "ipetkov",
        "repo": "crane",
        "rev": "849376434956794ebc7a6b487d31aace395392ba",
        "type": "github"
      },
      "original": {
        "owner": "ipetkov",
        "repo": "crane",
        "type": "github"
      }
    },
    "nixpkgs": {
      "locked": {
        "lastModified": 1737525964,
        "narHash": "sha256-3wFonKmNRWKq1himW9N3TllbeGIHFACI5vmLpk6moF8=",
        "owner": "NixOS",
        "repo": "nixpkgs",
        "rev": "5757bbb8bd7c0630a0cc4bb19c47e588db30b97c",
        "type": "github"
      },
      "original": {
        "owner": "NixOS",
        "ref": "nixpkgs-unstable",
        "repo": "nixpkgs",
        "type": "github"
      }
    },
    "nixpkgs_2": {
      "locked": {
        "lastModified": 1736320768,
        "narHash": "sha256-nIYdTAiKIGnFNugbomgBJR+Xv5F1ZQU+HfaBqJKroC0=",
        "owner": "NixOS",
        "repo": "nixpkgs",
        "rev": "4bc9c909d9ac828a039f288cf872d16d38185db8",
        "type": "github"
      },
      "original": {
        "owner": "NixOS",
        "ref": "nixpkgs-unstable",
        "repo": "nixpkgs",
        "type": "github"
      }
    },
    "root": {
      "inputs": {
        "advisory-db": "advisory-db",
        "crane": "crane",
        "nixpkgs": "nixpkgs",
        "rust-overlay": "rust-overlay",
        "tree-sitter-nickel": "tree-sitter-nickel",
        "tree-sitter-openscad": "tree-sitter-openscad"
      }
    },
    "rust-overlay": {
      "inputs": {
        "nixpkgs": "nixpkgs_2"
      },
      "locked": {
<<<<<<< HEAD
        "lastModified": 1737512878,
        "narHash": "sha256-dgF6htdmfNnZzVInifks6npnCAyVsIHWSpWNs10RSW0=",
        "owner": "oxalica",
        "repo": "rust-overlay",
        "rev": "06b8ed0eee289fe94c66f1202ced9a6a2c59a14c",
=======
        "lastModified": 1737599167,
        "narHash": "sha256-S2rHCrQWCDVp63XxL/AQbGr1g5M8Zx14C7Jooa4oM8o=",
        "owner": "oxalica",
        "repo": "rust-overlay",
        "rev": "38374302ae9edf819eac666d1f276d62c712dd06",
>>>>>>> d61664f2
        "type": "github"
      },
      "original": {
        "owner": "oxalica",
        "repo": "rust-overlay",
        "type": "github"
      }
    },
    "tree-sitter-nickel": {
<<<<<<< HEAD
      "inputs": {
        "nixpkgs": [
          "nixpkgs"
        ]
      },
      "locked": {
        "lastModified": 1736157356,
        "narHash": "sha256-dQeUoHQHkPYywYIm3TMnTWPXUlh2xh8M5CVUiXASBu8=",
        "owner": "nickel-lang",
        "repo": "tree-sitter-nickel",
        "rev": "25464b33522c3f609fa512aa9651707c0b66d48b",
        "type": "github"
      },
      "original": {
        "owner": "nickel-lang",
        "repo": "tree-sitter-nickel",
        "type": "github"
      }
    },
    "tree-sitter-openscad": {
=======
>>>>>>> d61664f2
      "inputs": {
        "nixpkgs": [
          "nixpkgs"
        ]
      },
      "locked": {
<<<<<<< HEAD
        "lastModified": 1737584789,
        "narHash": "sha256-j/DordcjrrVZ9ZI2p46z4TULyf2A+4mNjcM9btowyQU=",
        "owner": "mkatychev",
        "repo": "tree-sitter-openscad",
        "rev": "270e5ff749edfacc84a6e4a434abd4e8b0f70bbe",
=======
        "lastModified": 1736157356,
        "narHash": "sha256-dQeUoHQHkPYywYIm3TMnTWPXUlh2xh8M5CVUiXASBu8=",
        "owner": "nickel-lang",
        "repo": "tree-sitter-nickel",
        "rev": "25464b33522c3f609fa512aa9651707c0b66d48b",
>>>>>>> d61664f2
        "type": "github"
      },
      "original": {
        "owner": "mkatychev",
        "repo": "tree-sitter-openscad",
        "type": "github"
      }
    }
  },
  "root": "root",
  "version": 7
}<|MERGE_RESOLUTION|>--- conflicted
+++ resolved
@@ -78,19 +78,11 @@
         "nixpkgs": "nixpkgs_2"
       },
       "locked": {
-<<<<<<< HEAD
-        "lastModified": 1737512878,
-        "narHash": "sha256-dgF6htdmfNnZzVInifks6npnCAyVsIHWSpWNs10RSW0=",
-        "owner": "oxalica",
-        "repo": "rust-overlay",
-        "rev": "06b8ed0eee289fe94c66f1202ced9a6a2c59a14c",
-=======
         "lastModified": 1737599167,
         "narHash": "sha256-S2rHCrQWCDVp63XxL/AQbGr1g5M8Zx14C7Jooa4oM8o=",
         "owner": "oxalica",
         "repo": "rust-overlay",
         "rev": "38374302ae9edf819eac666d1f276d62c712dd06",
->>>>>>> d61664f2
         "type": "github"
       },
       "original": {
@@ -100,7 +92,6 @@
       }
     },
     "tree-sitter-nickel": {
-<<<<<<< HEAD
       "inputs": {
         "nixpkgs": [
           "nixpkgs"
@@ -121,27 +112,17 @@
       }
     },
     "tree-sitter-openscad": {
-=======
->>>>>>> d61664f2
       "inputs": {
         "nixpkgs": [
           "nixpkgs"
         ]
       },
       "locked": {
-<<<<<<< HEAD
         "lastModified": 1737584789,
         "narHash": "sha256-j/DordcjrrVZ9ZI2p46z4TULyf2A+4mNjcM9btowyQU=",
         "owner": "mkatychev",
         "repo": "tree-sitter-openscad",
         "rev": "270e5ff749edfacc84a6e4a434abd4e8b0f70bbe",
-=======
-        "lastModified": 1736157356,
-        "narHash": "sha256-dQeUoHQHkPYywYIm3TMnTWPXUlh2xh8M5CVUiXASBu8=",
-        "owner": "nickel-lang",
-        "repo": "tree-sitter-nickel",
-        "rev": "25464b33522c3f609fa512aa9651707c0b66d48b",
->>>>>>> d61664f2
         "type": "github"
       },
       "original": {
